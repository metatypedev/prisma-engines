--- conflicted
+++ resolved
@@ -58,12 +58,7 @@
             .datamodel_calculator()
             .infer(&last_non_watch_datamodel, self.input.steps.as_slice())?;
 
-<<<<<<< HEAD
-        self.handle_migration(&engine, current_datamodel, next_datamodel, next_datamodel_ast).await
-=======
-        self.handle_migration(&engine, current_datamodel, next_datamodel_ast)
-            .await
->>>>>>> da31c9c7
+        self.handle_migration(&engine, current_datamodel, next_datamodel_ast).await
     }
 
     async fn handle_normal_migration<C, D>(
@@ -83,31 +78,21 @@
             .datamodel_calculator()
             .infer(&current_datamodel_ast, self.input.steps.as_slice())?;
 
-<<<<<<< HEAD
-        self.handle_migration(&engine, current_datamodel, next_datamodel, next_datamodel_ast).await
-=======
-        self.handle_migration(&engine, current_datamodel, next_datamodel_ast)
-            .await
->>>>>>> da31c9c7
+        self.handle_migration(&engine, current_datamodel,  next_datamodel_ast).await
     }
 
     async fn handle_migration<C, D>(
         &self,
         engine: &MigrationEngine<C, D>,
         current_datamodel: Datamodel,
-<<<<<<< HEAD
-        next_datamodel: Datamodel,
         next_schema_ast: SchemaAst,
-=======
-        next_datamodel_ast: SchemaAst,
->>>>>>> da31c9c7
     ) -> CommandResult<MigrationStepsResultOutput>
     where
         C: MigrationConnector<DatabaseMigration = D>,
         D: DatabaseMigrationMarker + Send + Sync + 'static,
     {
         let connector = engine.connector();
-        let next_datamodel = datamodel::lift_ast(&next_datamodel_ast)?;
+        let next_datamodel = datamodel::lift_ast(&next_schema_ast)?;
         let migration_persistence = connector.migration_persistence();
 
         let database_migration = connector
@@ -124,11 +109,7 @@
         let mut migration = Migration::new(self.input.migration_id.clone());
         migration.datamodel_steps = self.input.steps.clone();
         migration.database_migration = database_migration_json;
-<<<<<<< HEAD
         migration.datamodel_string = datamodel::render_schema_ast_to_string(&next_schema_ast)?;
-=======
-        migration.datamodel_string = datamodel::render_schema_ast_to_string(&next_datamodel_ast)?;
->>>>>>> da31c9c7
 
         let diagnostics = connector
             .destructive_changes_checker()
