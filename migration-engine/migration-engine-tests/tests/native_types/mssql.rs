use bigdecimal::BigDecimal;
use chrono::Utc;
use migration_engine_tests::sync_test_api::*;
use once_cell::sync::Lazy;
use quaint::{prelude::Insert, Value};
use std::{collections::HashMap, str::FromStr};

static SAFE_CASTS: Lazy<Vec<(&str, Value, &[&str])>> = Lazy::new(|| {
    vec![
        (
            "Bit",
            Value::boolean(true),
            &[
                "TinyInt",
                "SmallInt",
                "Int",
                "BigInt",
                "Decimal",
                "Decimal(32,16)",
                "Money",
                "SmallMoney",
                "Float(24)",
                "Float(53)",
                "Real",
                "DateTime",
                "SmallDateTime",
                "Binary",
                "Binary(10)",
                "VarBinary",
                "VarBinary(10)",
                "VarBinary(Max)",
                "Char",
                "Char(10)",
                "NChar",
                "NChar(10)",
                "VarChar",
                "VarChar(10)",
                "VarChar(Max)",
                "NVarChar",
                "NVarChar(10)",
                "NVarChar(Max)",
            ],
        ),
        (
            "TinyInt",
            Value::integer(u8::MAX),
            &[
                "SmallInt",
                "Int",
                "BigInt",
                "Decimal",
                "Decimal(3,0)",
                "Money",
                "SmallMoney",
                "Float(24)",
                "Float(53)",
                "Real",
                "DateTime",
                "SmallDateTime",
                "Binary",
                "Binary(10)",
                "VarBinary",
                "VarBinary(10)",
                "Char(3)",
                "NChar(3)",
                "VarChar(3)",
                "NVarChar(3)",
            ],
        ),
        (
            "SmallInt",
            Value::integer(i16::MAX),
            &[
                "Int",
                "BigInt",
                "Decimal",
                "Decimal(5,0)",
                "Money",
                "SmallMoney",
                "Float(24)",
                "Float(53)",
                "Real",
                "DateTime",
                "SmallDateTime",
                "Binary(2)",
                "VarBinary(2)",
                "Char(6)",
                "NChar(6)",
                "VarChar(6)",
                "NVarChar(6)",
            ],
        ),
        (
            "Int",
            Value::integer(i32::MAX),
            &[
                "BigInt",
                "Decimal",
                "Decimal(10,0)",
                "Money",
                "Float(24)",
                "Float(53)",
                "Real",
                "Binary(4)",
                "VarBinary(4)",
                "Char(11)",
                "NChar(11)",
                "VarChar(11)",
                "NVarChar(11)",
            ],
        ),
        (
            "BigInt",
            Value::integer(i64::MAX),
            &[
                "Decimal(19,0)",
                "Float(24)",
                "Float(53)",
                "Real",
                "Binary(8)",
                "VarBinary(8)",
                "Char(20)",
                "NChar(20)",
                "VarChar(20)",
                "NVarChar(20)",
            ],
        ),
        (
            "Decimal",
            Value::numeric(BigDecimal::from_str("1").unwrap()),
            &[
                "Decimal",
                "Decimal(18,0)",
                "Decimal(20,2)",
                "Char(19)",
                "NChar(19)",
                "VarChar(19)",
                "NVarChar(19)",
            ],
        ),
        (
            "Decimal(4,2)",
            Value::numeric(BigDecimal::from_str("12.32").unwrap()),
            &["Decimal(5,3)", "Char(6)", "NChar(6)", "VarChar(6)", "NVarChar(6)"],
        ),
        (
            "Money",
            Value::numeric(BigDecimal::from_str("420.6666").unwrap()),
            &[
                "Decimal(19,4)",
                "Char(21)",
                "NChar(21)",
                "VarChar(21)",
                "NVarChar(21)",
                "Binary(8)",
                "VarBinary(8)",
            ],
        ),
        (
            "SmallMoney",
            Value::numeric(BigDecimal::from_str("420.6666").unwrap()),
            &[
                "Decimal(10,4)",
                "Char(12)",
                "NChar(12)",
                "VarChar(12)",
                "NVarChar(12)",
                "Binary(4)",
                "VarBinary(4)",
                "Money",
            ],
        ),
        (
            "Float",
            Value::float(1.23),
            &[
                "Float(53)",
                "Char(317)",
                "NChar(317)",
                "VarChar(317)",
                "NVarChar(317)",
                "Binary(8)",
                "VarBinary(8)",
            ],
        ),
        (
            "Real",
            Value::double(1.23),
            &[
                "Float(24)",
                "Char(47)",
                "NChar(47)",
                "VarChar(47)",
                "NVarChar(47)",
                "Binary(4)",
                "VarBinary(4)",
            ],
        ),
        (
            "Date",
            Value::date(Utc::today().naive_utc()),
            &[
                "DateTime",
                "DateTime2",
                "DateTimeOffset",
                "Char(10)",
                "NChar(10)",
                "VarChar(10)",
                "NVarChar(10)",
            ],
        ),
        (
            "Time",
            Value::time(Utc::now().naive_utc().time()),
            &[
                "DateTime2",
                "DateTimeOffset",
                "Char(8)",
                "NChar(8)",
                "VarChar(8)",
                "NVarChar(8)",
            ],
        ),
        (
            "DateTime",
            Value::datetime(Utc::now()),
            &[
                "DateTime2",
                "DateTimeOffset",
                "Char(23)",
                "NChar(23)",
                "VarChar(23)",
                "NVarChar(23)",
            ],
        ),
        (
            "DateTime2",
            Value::datetime(Utc::now()),
            &["DateTimeOffset", "Char(27)", "NChar(27)", "VarChar(27)", "NVarChar(27)"],
        ),
        (
            "DateTimeOffset",
            Value::datetime(Utc::now()),
            &["Char(33)", "NChar(33)", "VarChar(33)", "NVarChar(33)"],
        ),
        (
            "SmallDateTime",
            Value::datetime(Utc::now()),
            &[
                "DateTime",
                "DateTime2",
                "DateTimeOffset",
                "Char(19)",
                "NChar(19)",
                "VarChar(19)",
                "NVarChar(19)",
            ],
        ),
        (
            "Char",
            Value::text("f"),
            &[
                "Char(10)",
                "NChar",
                "NChar(10)",
                "VarChar",
                "VarChar(10)",
                "VarChar(Max)",
                "NVarChar",
                "NVarChar(10)",
                "NVarChar(Max)",
                "Text",
                "NText",
            ],
        ),
        (
            "NChar",
            Value::text("f"),
            &["NChar(10)", "NVarChar", "NVarChar(10)", "NVarChar(Max)", "NText"],
        ),
        (
            "Char(10)",
            Value::text("foo"),
            &["Char(20)", "NChar(10)", "NVarChar(10)", "NVarChar(Max)", "NText"],
        ),
        (
            "NChar(10)",
            Value::text("foo"),
            &["NChar(20)", "NVarChar(10)", "NVarChar(Max)", "NText"],
        ),
        (
            "VarChar",
            Value::text("f"),
            &[
                "Char",
                "Char(10)",
                "VarChar",
                "VarChar(10)",
                "NChar",
                "NChar(10)",
                "NVarChar",
                "NVarChar(10)",
                "NVarChar(Max)",
                "Text",
                "NText",
            ],
        ),
        (
            "VarChar(10)",
            Value::text("foo"),
            &[
                "Char(10)",
                "VarChar(11)",
                "NChar(10)",
                "NVarChar(10)",
                "NVarChar(Max)",
                "Text",
                "NText",
            ],
        ),
        ("VarChar(Max)", Value::text("foo"), &["Text"]),
        ("NVarChar(Max)", Value::text("foo"), &["NText"]),
        (
            "NVarChar",
            Value::text("f"),
            &["NChar", "NChar(10)", "NVarChar(10)", "NVarChar(Max)", "NText"],
        ),
        ("Text", Value::text("foo"), &["VarChar(Max)"]),
        ("NText", Value::text("foo"), &["NVarChar(Max)"]),
        (
            "Binary",
            Value::bytes(vec![1]),
            &[
                "TinyInt",
                "SmallInt",
                "Int",
                "BigInt",
                "Money",
                "SmallMoney",
                "Char",
                "NChar",
                "VarChar",
                "NVarChar",
                "Binary(2)",
                "VarBinary",
                "VarBinary(10)",
                "Image",
            ],
        ),
        (
            "Binary(16)",
            Value::bytes(vec![1, 2, 3]),
            &[
                "Char(16)",
                "NChar(8)",
                "VarChar(16)",
                "NVarChar(8)",
                "Binary(32)",
                "VarBinary(16)",
                "Image",
            ],
        ),
        (
            "VarBinary",
            Value::bytes(vec![1]),
            &[
                "TinyInt",
                "SmallInt",
                "Int",
                "BigInt",
                "Money",
                "SmallMoney",
                "Char",
                "NChar",
                "VarChar",
                "NVarChar",
                "Binary",
                "VarBinary(10)",
                "VarBinary(Max)",
                "Image",
            ],
        ),
        (
            "VarBinary(16)",
            Value::bytes(vec![1, 2, 3]),
            &[
                "Char(16)",
                "NChar(8)",
                "VarChar(16)",
                "NVarChar(8)",
                "Binary(16)",
                "VarBinary(32)",
                "VarBinary(Max)",
                "Image",
            ],
        ),
        (
            "VarBinary(Max)",
            Value::bytes(vec![1, 2, 3]),
            &["VarChar(Max)", "NVarChar(Max)", "Image"],
        ),
        ("Image", Value::bytes(vec![1, 2, 3]), &["VarBinary(Max)"]),
        ("Xml", Value::text("<jamon>iberico</jamon>"), &["NVarChar(Max)"]),
        (
            "UniqueIdentifier",
            Value::text("75bf0037-a8b8-4512-beea-5a186f8abf1e"),
            &[
                "Char(36)",
                "NChar(36)",
                "VarChar(36)",
                "VarChar(Max)",
                "NVarChar(36)",
                "NVarChar(Max)",
                "Binary(16)",
                "VarBinary(16)",
                "VarBinary(Max)",
            ],
        ),
    ]
});

static RISKY_CASTS: Lazy<Vec<(&str, Value, &[&str])>> = Lazy::new(|| {
    vec![
        (
            "TinyInt",
            Value::integer(u8::MAX),
            &["Decimal(2,0)", "Char(2)", "NChar(2)", "VarChar(2)", "NVarChar(2)"],
        ),
        (
            "SmallInt",
            Value::integer(i16::MAX),
            &[
                "Bit",
                "TinyInt",
                "Decimal(4,0)",
                "Char(5)",
                "NChar(5)",
                "VarChar(5)",
                "NVarChar(5)",
                "Binary",
                "VarBinary",
            ],
        ),
        (
            "Int",
            Value::integer(i32::MAX),
            &[
                "Bit",
                "TinyInt",
                "SmallInt",
                "SmallMoney",
                "DateTime",
                "SmallDateTime",
                "Decimal(9,0)",
                "Char",
                "Char(10)",
                "NChar",
                "NChar(10)",
                "VarChar",
                "VarChar(10)",
                "NVarChar",
                "NVarChar(10)",
                "Binary",
                "Binary(3)",
                "VarBinary",
                "VarBinary(3)",
            ],
        ),
        (
            "BigInt",
            Value::integer(i32::MAX),
            &[
                "Bit",
                "TinyInt",
                "SmallInt",
                "Int",
                "Money",
                "SmallMoney",
                "DateTime",
                "SmallDateTime",
                "Decimal",
                "Decimal(9,0)",
                "Char",
                "Char(19)",
                "NChar",
                "NChar(19)",
                "VarChar",
                "VarChar(19)",
                "NVarChar",
                "NVarChar(19)",
                "Binary",
                "Binary(7)",
                "VarBinary",
                "VarBinary(7)",
            ],
        ),
        (
            "Decimal(3,2)",
            Value::numeric(BigDecimal::from_str("1.23").unwrap()),
            &[
                "TinyInt",
                "SmallInt",
                "Int",
                "BigInt",
                "Money",
                "SmallMoney",
                "Bit",
                "Float",
                "Real",
                "DateTime",
                "SmallDateTime",
                "Binary",
                "VarBinary",
                "Decimal(2,2)",
                "Decimal(3,1)",
                "Decimal",
                "Char(3)",
                "Char",
                "NChar(3)",
                "NChar",
                "VarChar(3)",
                "NVarChar(3)",
                "NVarChar",
            ],
        ),
        (
            "Decimal",
            Value::numeric(BigDecimal::from_str("123123").unwrap()),
            &[
                "TinyInt",
                "SmallInt",
                "Int",
                "BigInt",
                "Money",
                "SmallMoney",
                "Bit",
                "Float",
                "Real",
                "DateTime",
                "SmallDateTime",
                "Binary",
                "VarBinary",
                "Decimal(18,1)",
                "Decimal(17,0)",
                "Char(18)",
                "Char",
                "NChar(18)",
                "NChar",
                "VarChar(18)",
                "NVarChar(18)",
                "NVarChar",
            ],
        ),
        (
            "Money",
            Value::numeric(BigDecimal::from_str("12.3456").unwrap()),
            &[
                "TinyInt",
                "SmallInt",
                "Int",
                "BigInt",
                "SmallMoney",
                "Bit",
                "Float",
                "Real",
                "DateTime",
                "SmallDateTime",
                "Binary(7)",
                "Binary",
                "VarBinary",
                "VarBinary(7)",
                "Decimal(18,3)",
                "Decimal",
                "Char(20)",
                "Char",
                "NChar(20)",
                "NChar",
                "VarChar(20)",
                "NVarChar(20)",
                "NVarChar",
            ],
        ),
        (
            "SmallMoney",
            Value::numeric(BigDecimal::from_str("12.3456").unwrap()),
            &[
                "TinyInt",
                "SmallInt",
                "Int",
                "BigInt",
                "Bit",
                "Float",
                "Real",
                "DateTime",
                "SmallDateTime",
                "Binary(3)",
                "Binary",
                "VarBinary",
                "VarBinary(3)",
                "Decimal(9,3)",
                "Decimal",
                "Char(11)",
                "Char",
                "NChar(11)",
                "NChar",
                "VarChar(11)",
                "NVarChar(11)",
                "NVarChar",
            ],
        ),
        (
            "Float(24)",
            Value::float(1.23),
            &[
                "TinyInt",
                "SmallInt",
                "Int",
                "BigInt",
                "Bit",
                "Float",
                "Float(53)",
                "Money",
                "SmallMoney",
                "DateTime",
                "SmallDateTime",
                "Binary",
                "Binary(3)",
                "VarBinary",
                "VarBinary(3)",
                "Decimal(9,3)",
                "Decimal",
                "Char(46)",
                "Char",
                "NChar(46)",
                "NChar",
                "VarChar(46)",
                "NVarChar(46)",
                "NVarChar",
            ],
        ),
        (
            "Real",
            Value::float(1.23),
            &[
                "TinyInt",
                "SmallInt",
                "Int",
                "BigInt",
                "Bit",
                "Float",
                "Float(53)",
                "Money",
                "SmallMoney",
                "DateTime",
                "SmallDateTime",
                "Binary",
                "Binary(3)",
                "VarBinary",
                "VarBinary(3)",
                "Decimal(9,3)",
                "Decimal",
                "Char(46)",
                "Char",
                "NChar(46)",
                "NChar",
                "VarChar(46)",
                "NVarChar(46)",
                "NVarChar",
            ],
        ),
        (
            "Float(53)",
            Value::double(1.23),
            &[
                "TinyInt",
                "SmallInt",
                "Int",
                "BigInt",
                "Bit",
                "Real",
                "Float(24)",
                "Money",
                "SmallMoney",
                "DateTime",
                "SmallDateTime",
                "Binary",
                "Binary(7)",
                "VarBinary",
                "VarBinary(7)",
                "Decimal(9,3)",
                "Decimal",
                "Char(316)",
                "Char",
                "NChar(316)",
                "NChar",
                "VarChar(316)",
                "NVarChar(316)",
                "NVarChar",
            ],
        ),
        (
            "Float",
            Value::double(1.23),
            &[
                "TinyInt",
                "SmallInt",
                "Int",
                "BigInt",
                "Bit",
                "Real",
                "Float(24)",
                "Money",
                "SmallMoney",
                "DateTime",
                "SmallDateTime",
                "Binary",
                "Binary(7)",
                "VarBinary",
                "VarBinary(7)",
                "Decimal(9,3)",
                "Decimal",
                "Char(316)",
                "Char",
                "NChar(316)",
                "NChar",
                "VarChar(316)",
                "NVarChar(316)",
                "NVarChar",
            ],
        ),
        ("Date", Value::date(Utc::today().naive_utc()), &["SmallDateTime"]),
        (
            "Time",
            Value::time(Utc::now().naive_utc().time()),
            &[
                "SmallDateTime",
                "DateTime",
                "Char",
                "Char(7)",
                "NChar",
                "NChar(7)",
                "VarChar",
                "VarChar(7)",
                "NVarChar",
                "NVarChar(7)",
            ],
        ),
        (
            "DateTime",
            Value::datetime(Utc::now()),
            &[
                "Date",
                "Time",
                "SmallDateTime",
                "Char",
                "Char(22)",
                "NChar",
                "NChar(22)",
                "VarChar",
                "VarChar(22)",
                "NVarChar",
                "NVarChar(22)",
            ],
        ),
        (
            "DateTime2",
            Value::datetime(Utc::now()),
            &[
                "DateTime",
                "Date",
                "Time",
                "SmallDateTime",
                "Char",
                "Char(26)",
                "NChar",
                "NChar(26)",
                "VarChar",
                "VarChar(26)",
                "NVarChar",
                "NVarChar(26)",
            ],
        ),
        (
            "DateTimeOffset",
            Value::datetime(Utc::now()),
            &[
                "DateTime",
                "DateTime2",
                "Date",
                "Time",
                "SmallDateTime",
                "Char",
                "Char(32)",
                "NChar",
                "NChar(32)",
                "VarChar",
                "VarChar(32)",
                "NVarChar",
                "NVarChar(32)",
            ],
        ),
        (
            "SmallDateTime",
            Value::datetime(Utc::now()),
            &[
                "Date",
                "Time",
                "Char",
                "Char(18)",
                "NChar",
                "NChar(18)",
                "VarChar",
                "VarChar(18)",
                "NVarChar",
                "NVarChar(18)",
            ],
        ),
        (
            "Char",
            Value::text("f"),
            &[
                "TinyInt",
                "SmallInt",
                "Int",
                "BigInt",
                "Decimal",
                "Decimal(3,2)",
                "Money",
                "SmallMoney",
                "Bit",
                "Float",
                "Float(53)",
                "Real",
                "Float(24)",
                "Date",
                "Time",
                "DateTime",
                "DateTime2",
                "DateTimeOffset",
                "SmallDateTime",
                "UniqueIdentifier",
            ],
        ),
        (
            "Char(10)",
            Value::text("f"),
            &[
                "TinyInt",
                "SmallInt",
                "Int",
                "BigInt",
                "Decimal",
                "Decimal(3,2)",
                "Money",
                "SmallMoney",
                "Bit",
                "Float",
                "Float(53)",
                "Real",
                "Float(24)",
                "Date",
                "Time",
                "DateTime",
                "DateTime2",
                "DateTimeOffset",
                "SmallDateTime",
                "Char",
                "Char(9)",
                "NChar",
                "VarChar",
                "VarChar(9)",
                "NVarChar",
                "NVarChar(9)",
                "UniqueIdentifier",
            ],
        ),
        (
            "NChar",
            Value::text("f"),
            &[
                "TinyInt",
                "SmallInt",
                "Int",
                "BigInt",
                "Decimal",
                "Decimal(3,2)",
                "Money",
                "SmallMoney",
                "Bit",
                "Float",
                "Float(53)",
                "Real",
                "Float(24)",
                "Date",
                "Time",
                "DateTime",
                "DateTime2",
                "DateTimeOffset",
                "SmallDateTime",
                "Char",
                "Char(10)",
                "VarChar",
                "VarChar(10)",
                "VarChar(Max)",
                "Text",
                "UniqueIdentifier",
            ],
        ),
        (
            "NChar(10)",
            Value::text("f"),
            &[
                "TinyInt",
                "SmallInt",
                "Int",
                "BigInt",
                "Decimal",
                "Decimal(3,2)",
                "Money",
                "SmallMoney",
                "Bit",
                "Float",
                "Float(53)",
                "Real",
                "Float(24)",
                "Date",
                "Time",
                "DateTime",
                "DateTime2",
                "DateTimeOffset",
                "SmallDateTime",
                "Char",
                "Char(10)",
                "VarChar",
                "VarChar(10)",
                "VarChar(Max)",
                "NChar",
                "NChar(9)",
                "NVarChar(9)",
                "Text",
                "UniqueIdentifier",
            ],
        ),
        (
            "VarChar",
            Value::text("f"),
            &[
                "TinyInt",
                "SmallInt",
                "Int",
                "BigInt",
                "Decimal",
                "Decimal(3,2)",
                "Money",
                "SmallMoney",
                "Bit",
                "Float",
                "Float(53)",
                "Real",
                "Float(24)",
                "Date",
                "Time",
                "DateTime",
                "DateTime2",
                "DateTimeOffset",
                "SmallDateTime",
                "UniqueIdentifier",
            ],
        ),
        (
            "VarChar(10)",
            Value::text("f"),
            &[
                "TinyInt",
                "SmallInt",
                "Int",
                "BigInt",
                "Decimal",
                "Decimal(3,2)",
                "Money",
                "SmallMoney",
                "Bit",
                "Float",
                "Float(53)",
                "Real",
                "Float(24)",
                "Date",
                "Time",
                "DateTime",
                "DateTime2",
                "DateTimeOffset",
                "SmallDateTime",
                "Char",
                "Char(9)",
                "NChar",
                "NChar(9)",
                "VarChar",
                "VarChar(9)",
                "NVarChar",
                "NVarChar(9)",
                "UniqueIdentifier",
            ],
        ),
        (
            "VarChar(Max)",
            Value::text("f"),
            &[
                "TinyInt",
                "SmallInt",
                "Int",
                "BigInt",
                "Decimal",
                "Decimal(3,2)",
                "Money",
                "SmallMoney",
                "Bit",
                "Float",
                "Float(53)",
                "Real",
                "Float(24)",
                "Date",
                "Time",
                "DateTime",
                "DateTime2",
                "DateTimeOffset",
                "SmallDateTime",
                "Char",
                "Char(9)",
                "NChar",
                "NChar(9)",
                "VarChar",
                "VarChar(9)",
                "NVarChar",
                "NVarChar(9)",
                "NVarChar(Max)",
                "NText",
                "UniqueIdentifier",
            ],
        ),
        (
            "NChar",
            Value::text("f"),
            &[
                "TinyInt",
                "SmallInt",
                "Int",
                "BigInt",
                "Decimal",
                "Decimal(3,2)",
                "Money",
                "SmallMoney",
                "Bit",
                "Float",
                "Float(53)",
                "Real",
                "Float(24)",
                "Date",
                "Time",
                "DateTime",
                "DateTime2",
                "DateTimeOffset",
                "SmallDateTime",
                "Char",
                "Char(10)",
                "VarChar",
                "VarChar(10)",
                "VarChar(Max)",
                "Text",
                "UniqueIdentifier",
            ],
        ),
        (
            "NChar(10)",
            Value::text("f"),
            &[
                "TinyInt",
                "SmallInt",
                "Int",
                "BigInt",
                "Decimal",
                "Decimal(3,2)",
                "Money",
                "SmallMoney",
                "Bit",
                "Float",
                "Float(53)",
                "Real",
                "Float(24)",
                "Date",
                "Time",
                "DateTime",
                "DateTime2",
                "DateTimeOffset",
                "SmallDateTime",
                "Char",
                "Char(10)",
                "VarChar",
                "VarChar(10)",
                "VarChar(Max)",
                "NChar",
                "NChar(9)",
                "NVarChar(9)",
                "Text",
                "UniqueIdentifier",
            ],
        ),
        (
            "NVarChar",
            Value::text("f"),
            &[
                "TinyInt",
                "SmallInt",
                "Int",
                "BigInt",
                "Decimal",
                "Decimal(3,2)",
                "Money",
                "SmallMoney",
                "Bit",
                "Float",
                "Float(53)",
                "Real",
                "Float(24)",
                "Date",
                "Time",
                "DateTime",
                "DateTime2",
                "DateTimeOffset",
                "SmallDateTime",
                "Char",
                "Char(10)",
                "VarChar",
                "VarChar(10)",
                "VarChar(Max)",
                "Text",
                "UniqueIdentifier",
            ],
        ),
        (
            "NVarChar(10)",
            Value::text("f"),
            &[
                "TinyInt",
                "SmallInt",
                "Int",
                "BigInt",
                "Decimal",
                "Decimal(3,2)",
                "Money",
                "SmallMoney",
                "Bit",
                "Float",
                "Float(53)",
                "Real",
                "Float(24)",
                "Date",
                "Time",
                "DateTime",
                "DateTime2",
                "DateTimeOffset",
                "SmallDateTime",
                "Char",
                "Char(9)",
                "NChar",
                "NChar(9)",
                "VarChar",
                "VarChar(9)",
                "NVarChar",
                "NVarChar(9)",
                "VarChar",
                "VarChar(9)",
                "VarChar(Max)",
                "NChar",
                "NChar(9)",
                "Text",
                "UniqueIdentifier",
            ],
        ),
        (
            "NVarChar(Max)",
            Value::text("f"),
            &[
                "TinyInt",
                "SmallInt",
                "Int",
                "BigInt",
                "Decimal",
                "Decimal(3,2)",
                "Money",
                "SmallMoney",
                "Bit",
                "Float",
                "Float(53)",
                "Real",
                "Float(24)",
                "Date",
                "Time",
                "DateTime",
                "DateTime2",
                "DateTimeOffset",
                "SmallDateTime",
                "Char",
                "Char(9)",
                "NChar",
                "NChar(9)",
                "VarChar",
                "VarChar(9)",
                "VarChar(Max)",
                "NVarChar",
                "NVarChar(9)",
                "Text",
                "UniqueIdentifier",
            ],
        ),
        (
            "Text",
            Value::text("f"),
            &[
                "Char",
                "Char(10)",
                "NChar",
                "NChar(10)",
                "VarChar",
                "VarChar(10)",
                "NVarChar",
                "NVarChar(10)",
                "NVarChar(Max)",
                "NText",
            ],
        ),
        (
            "NText",
            Value::text("f"),
            &[
                "Char",
                "Char(10)",
                "NChar",
                "NChar(10)",
                "VarChar",
                "VarChar(10)",
                "VarChar(Max)",
                "NVarChar",
                "NVarChar(10)",
                "Text",
            ],
        ),
        (
            "Binary",
            Value::bytes(vec![1]),
            &[
                "Bit",
                "Decimal",
                "Decimal(3,1)",
                "DateTime",
                "SmallDateTime",
                "Xml",
                "UniqueIdentifier",
            ],
        ),
        (
            "Binary(10)",
            Value::bytes(vec![1, 2, 3]),
            &[
                "TinyInt",
                "SmallInt",
                "Int",
                "BigInt",
                "Decimal",
                "Decimal(3,1)",
                "Bit",
                "Char",
                "Char(9)",
                "NChar",
                "NChar(4)",
                "VarChar",
                "VarChar(9)",
                "NVarChar",
                "NVarChar(4)",
                "Binary",
                "VarBinary",
                "Binary(9)",
                "VarBinary(9)",
                "DateTime",
                "SmallDateTime",
                "Xml",
                "UniqueIdentifier",
            ],
        ),
        (
            "VarBinary",
            Value::bytes(vec![1]),
            &[
                "Bit",
                "Decimal",
                "Decimal(3,1)",
                "DateTime",
                "SmallDateTime",
                "Xml",
                "UniqueIdentifier",
            ],
        ),
        (
            "VarBinary(10)",
            Value::bytes(vec![1, 2, 3]),
            &[
                "TinyInt",
                "SmallInt",
                "Int",
                "BigInt",
                "Decimal",
                "Money",
                "SmallMoney",
                "Decimal(3,1)",
                "Bit",
                "Char",
                "Char(9)",
                "NChar",
                "NChar(4)",
                "VarChar",
                "VarChar(9)",
                "NVarChar",
                "NVarChar(4)",
                "Binary",
                "VarBinary",
                "Binary(9)",
                "VarBinary(9)",
                "DateTime",
                "SmallDateTime",
                "Xml",
                "UniqueIdentifier",
            ],
        ),
        (
            "VarBinary(Max)",
            Value::bytes(vec![1, 2, 3]),
            &[
                "TinyInt",
                "SmallInt",
                "Int",
                "BigInt",
                "Decimal",
                "Money",
                "SmallMoney",
                "Decimal(3,1)",
                "Bit",
                "Char",
                "Char(9)",
                "NChar",
                "NChar(4)",
                "VarChar",
                "VarChar(9)",
                "NVarChar",
                "NVarChar(4)",
                "Binary",
                "VarBinary",
                "Binary(9)",
                "VarBinary(9)",
                "DateTime",
                "SmallDateTime",
                "Xml",
                "UniqueIdentifier",
            ],
        ),
        (
            "Image",
            Value::bytes(vec![1, 2, 3]),
            &["VarBinary(10)", "VarBinary", "Binary", "Binary(10)"],
        ),
        (
            "Xml",
            Value::text("<move>johnny</move>"),
            &[
                "Char",
                "Char(10)",
                "NChar",
                "NChar(10)",
                "VarChar",
                "VarChar(10)",
                "VarChar(Max)",
                "NVarChar",
                "NVarChar(10)",
            ],
        ),
    ]
});

static NOT_CASTABLE: Lazy<Vec<(&str, Value, &[&str])>> = Lazy::new(|| {
    vec![
        (
            "Bit",
            Value::boolean(false),
            &[
                "Date",
                "Time",
                "DateTime2",
                "DateTimeOffset",
                "Text",
                "NText",
                "Image",
                "UniqueIdentifier",
            ],
        ),
        (
            "TinyInt",
            Value::integer(u8::MAX),
            &[
                "Date",
                "Time",
                "DateTime2",
                "DateTimeOffset",
                "Text",
                "NText",
                "Image",
                "Xml",
                "UniqueIdentifier",
            ],
        ),
        (
            "SmallInt",
            Value::integer(i16::MAX),
            &[
                "Date",
                "Time",
                "DateTime2",
                "DateTimeOffset",
                "Text",
                "NText",
                "Image",
                "Xml",
                "UniqueIdentifier",
            ],
        ),
        (
            "Int",
            Value::integer(i32::MAX),
            &[
                "Date",
                "Time",
                "DateTime2",
                "DateTimeOffset",
                "Text",
                "NText",
                "Image",
                "Xml",
                "UniqueIdentifier",
            ],
        ),
        (
            "BigInt",
            Value::integer(i64::MAX),
            &[
                "Date",
                "Time",
                "DateTime2",
                "DateTimeOffset",
                "Text",
                "NText",
                "Image",
                "Xml",
                "UniqueIdentifier",
            ],
        ),
        (
            "Decimal",
            Value::numeric(BigDecimal::from_str("1").unwrap()),
            &[
                "Date",
                "Time",
                "DateTime2",
                "DateTimeOffset",
                "Text",
                "NText",
                "Image",
                "Xml",
                "UniqueIdentifier",
            ],
        ),
        (
            "Money",
            Value::numeric(BigDecimal::from_str("420.6666").unwrap()),
            &[
                "Date",
                "Time",
                "DateTime2",
                "DateTimeOffset",
                "Text",
                "NText",
                "Image",
                "Xml",
                "UniqueIdentifier",
            ],
        ),
        (
            "SmallMoney",
            Value::numeric(BigDecimal::from_str("420.6666").unwrap()),
            &[
                "Date",
                "Time",
                "DateTime2",
                "DateTimeOffset",
                "Text",
                "NText",
                "Image",
                "Xml",
                "UniqueIdentifier",
            ],
        ),
        (
            "Float",
            Value::float(1.23),
            &[
                "Date",
                "Time",
                "DateTime2",
                "DateTimeOffset",
                "Text",
                "NText",
                "Image",
                "Xml",
                "UniqueIdentifier",
            ],
        ),
        (
            "Real",
            Value::double(1.23),
            &[
                "Date",
                "Time",
                "DateTime2",
                "DateTimeOffset",
                "Text",
                "NText",
                "Image",
                "Xml",
                "UniqueIdentifier",
            ],
        ),
        (
            "Date",
            Value::date(Utc::today().naive_utc()),
            &[
                "TinyInt",
                "SmallInt",
                "Int",
                "BigInt",
                "Decimal",
                "Money",
                "SmallMoney",
                "Bit",
                "Float",
                "Real",
                "Time",
                "Text",
                "NText",
                "Binary",
                "VarBinary",
                "Image",
                "Xml",
                "UniqueIdentifier",
            ],
        ),
        (
            "Time",
            Value::time(Utc::now().naive_utc().time()),
            &[
                "TinyInt",
                "SmallInt",
                "Int",
                "BigInt",
                "Decimal",
                "Money",
                "SmallMoney",
                "Bit",
                "Float",
                "Real",
                "Date",
                "Text",
                "NText",
                "Binary",
                "VarBinary",
                "Image",
                "Xml",
                "UniqueIdentifier",
            ],
        ),
        (
            "DateTime",
            Value::datetime(Utc::now()),
            &[
                "TinyInt",
                "SmallInt",
                "Int",
                "BigInt",
                "Decimal",
                "Money",
                "SmallMoney",
                "Bit",
                "Float",
                "Real",
                "Text",
                "NText",
                "Binary",
                "VarBinary",
                "Image",
                "Xml",
                "UniqueIdentifier",
            ],
        ),
        (
            "DateTime2",
            Value::datetime(Utc::now()),
            &[
                "TinyInt",
                "SmallInt",
                "Int",
                "BigInt",
                "Decimal",
                "Money",
                "SmallMoney",
                "Bit",
                "Float",
                "Real",
                "Text",
                "NText",
                "Binary",
                "VarBinary",
                "Image",
                "Xml",
                "UniqueIdentifier",
            ],
        ),
        (
            "DateTimeOffset",
            Value::datetime(Utc::now()),
            &[
                "TinyInt",
                "SmallInt",
                "Int",
                "BigInt",
                "Decimal",
                "Money",
                "SmallMoney",
                "Bit",
                "Float",
                "Real",
                "Text",
                "NText",
                "Binary",
                "VarBinary",
                "Image",
                "Xml",
                "UniqueIdentifier",
            ],
        ),
        (
            "SmallDateTime",
            Value::datetime(Utc::now()),
            &[
                "TinyInt",
                "SmallInt",
                "Int",
                "BigInt",
                "Decimal",
                "Money",
                "SmallMoney",
                "Bit",
                "Float",
                "Real",
                "Text",
                "NText",
                "Binary",
                "VarBinary",
                "Image",
                "Xml",
                "UniqueIdentifier",
            ],
        ),
        ("Char", Value::text("f"), &["Binary", "VarBinary", "Image", "Xml"]),
        ("NChar", Value::text("f"), &["Binary", "VarBinary", "Image", "Xml"]),
        ("VarChar", Value::text("f"), &["Binary", "VarBinary", "Image", "Xml"]),
        (
            "Text",
            Value::text("foo"),
            &[
                "TinyInt",
                "SmallInt",
                "Int",
                "BigInt",
                "Decimal",
                "Money",
                "SmallMoney",
                "Bit",
                "Float",
                "Real",
                "Date",
                "Time",
                "DateTime",
                "DateTime2",
                "DateTimeOffset",
                "SmallDateTime",
                "Binary",
                "VarBinary",
                "Image",
                "Xml",
                "UniqueIdentifier",
            ],
        ),
        (
            "NText",
            Value::text("foo"),
            &[
                "TinyInt",
                "SmallInt",
                "Int",
                "BigInt",
                "Decimal",
                "Money",
                "SmallMoney",
                "Bit",
                "Float",
                "Real",
                "Date",
                "Time",
                "DateTime",
                "DateTime2",
                "DateTimeOffset",
                "SmallDateTime",
                "Binary",
                "VarBinary",
                "Image",
                "Xml",
                "UniqueIdentifier",
            ],
        ),
        (
            "Binary",
            Value::bytes(vec![1]),
            &[
                "Float",
                "Real",
                "Date",
                "Time",
                "DateTime2",
                "DateTimeOffset",
                "Text",
                "NText",
            ],
        ),
        (
            "VarBinary",
            Value::bytes(vec![1]),
            &[
                "Float",
                "Real",
                "Date",
                "Time",
                "DateTime2",
                "DateTimeOffset",
                "Text",
                "NText",
            ],
        ),
        (
            "Image",
            Value::bytes(vec![1, 2, 3]),
            &[
                "TinyInt",
                "SmallInt",
                "Int",
                "BigInt",
                "Decimal",
                "Money",
                "SmallMoney",
                "Bit",
                "Float",
                "Real",
                "Date",
                "Time",
                "DateTime",
                "DateTime2",
                "DateTimeOffset",
                "SmallDateTime",
                "Char",
                "NChar",
                "VarChar",
                "Text",
                "NVarChar",
                "NText",
                "Xml",
                "UniqueIdentifier",
            ],
        ),
        (
            "Xml",
            Value::text("<jamon>iberico</jamon>"),
            &[
                "TinyInt",
                "SmallInt",
                "Int",
                "BigInt",
                "Decimal",
                "Money",
                "SmallMoney",
                "Bit",
                "Float",
                "Real",
                "Date",
                "Time",
                "DateTime",
                "DateTime2",
                "DateTimeOffset",
                "SmallDateTime",
                "Text",
                "NText",
                "UniqueIdentifier",
            ],
        ),
        (
            "UniqueIdentifier",
            Value::text("ce6ae17b-d877-4dbf-85cf-fd0daf0c1385"),
            &[
                "TinyInt",
                "SmallInt",
                "Int",
                "BigInt",
                "Decimal",
                "Money",
                "SmallMoney",
                "Bit",
                "Float",
                "Real",
                "Date",
                "Time",
                "DateTime",
                "DateTime2",
                "DateTimeOffset",
                "SmallDateTime",
                "Text",
                "NText",
                "Image",
                "Xml",
            ],
        ),
    ]
});

static TYPE_MAPS: Lazy<HashMap<&'static str, &'static str>> = Lazy::new(|| {
    let mut maps = HashMap::new();

    maps.insert("TinyInt", "Int");
    maps.insert("SmallInt", "Int");
    maps.insert("Int", "Int");
    maps.insert("BigInt", "BigInt");
    maps.insert("Decimal", "Decimal");
    maps.insert("Money", "Float");
    maps.insert("SmallMoney", "Float");
    maps.insert("SmallMoney", "Float");
    maps.insert("Bit", "Boolean");
    maps.insert("Float", "Float");
    maps.insert("Real", "Float");
    maps.insert("Date", "DateTime");
    maps.insert("Time", "DateTime");
    maps.insert("DateTime", "DateTime");
    maps.insert("DateTime2", "DateTime");
    maps.insert("DateTimeOffset", "DateTime");
    maps.insert("SmallDateTime", "DateTime");
    maps.insert("Char", "String");
    maps.insert("NChar", "String");
    maps.insert("VarChar", "String");
    maps.insert("Text", "String");
    maps.insert("NVarChar", "String");
    maps.insert("NText", "String");
    maps.insert("Binary", "Bytes");
    maps.insert("VarBinary", "Bytes");
    maps.insert("Image", "Bytes");
    maps.insert("Xml", "String");
    maps.insert("UniqueIdentifier", "String");

    maps
});

fn with_params(r#type: &str) -> &str {
    match r#type {
        "Decimal" => "Decimal(18,0)",
        "Float(24)" => "Real",
        "Float" => "Float(53)",
        "Binary" => "Binary(1)",
        "VarBinary" => "VarBinary(1)",
        "VarChar" => "VarChar(1)",
        "NVarChar" => "NVarChar(1)",
        "Char" => "Char(1)",
        "NChar" => "NChar(1)",
        _ => r#type,
    }
}

#[test_connector(tags(Mssql))]
fn safe_casts_with_existing_data_should_work(api: TestApi) {
    for (from, seed, casts) in SAFE_CASTS.iter() {
        for to in *casts {
            println!("From `{}` to `{}` with seed `{:?}`", from, to, seed);

            let kind = from.split('(').next().unwrap();

<<<<<<< HEAD
            let dm1 = api.datamodel_with_provider(&format!(
=======
            let dm1 = format!(
>>>>>>> 905be1d1
                r#"
                {}

                model A {{
                    id Int @id @default(autoincrement()) @db.Int
                    x  {} @db.{}
                }}
                "#,
                api.datasource_block(),
                TYPE_MAPS.get(kind).unwrap(),
                from,
            );

            api.schema_push(&dm1).send_sync().assert_green_bang();

            let insert = Insert::single_into((api.connection_info().schema_name(), "A")).value("x", seed.clone());
            api.query(insert.into());

            api.assert_schema().assert_table_bang("A", |table| {
                table.assert_columns_count(2)?.assert_column("x", |c| {
                    c.assert_is_required()?
                        .assert_full_data_type(&with_params(from).to_lowercase())
                })
            });

            let kind = to.split('(').next().unwrap();

<<<<<<< HEAD
            let dm2 = api.datamodel_with_provider(&format!(
=======
            let dm2 = format!(
>>>>>>> 905be1d1
                r#"
                {}

                model A {{
                    id Int @id @default(autoincrement()) @db.Int
                    x  {} @db.{}
                }}
                "#,
                api.datasource_block(),
                TYPE_MAPS.get(kind).unwrap(),
                to,
            );

            api.schema_push(&dm2).send_sync().assert_green_bang();

            api.assert_schema().assert_table_bang("A", |table| {
                table.assert_columns_count(2)?.assert_column("x", |c| {
                    c.assert_is_required()?
                        .assert_full_data_type(&with_params(to).to_lowercase())
                })
            });

            api.raw_cmd(&format!("DROP TABLE [{}].[A]", api.connection_info().schema_name()));
        }
    }
}

#[test_connector(tags(Mssql))]
fn risky_casts_with_existing_data_should_warn(api: TestApi) {
    for (from, seed, casts) in RISKY_CASTS.iter() {
        for to in *casts {
            println!("From `{}` to `{}` with seed `{:?}`", from, to, seed);

            let kind = from.split('(').next().unwrap();

<<<<<<< HEAD
            let dm1 = api.datamodel_with_provider(&format!(
=======
            let dm1 = format!(
>>>>>>> 905be1d1
                r#"
                {}

                model A {{
                    id Int @id @default(autoincrement()) @db.Int
                    x  {} @db.{}
                }}
                "#,
                api.datasource_block(),
                TYPE_MAPS.get(kind).unwrap(),
                from,
            );

            api.schema_push(&dm1).send_sync().assert_green_bang();

            let insert = Insert::single_into((api.connection_info().schema_name(), "A")).value("x", seed.clone());
            api.query(insert.into());

            api.assert_schema().assert_table_bang("A", |table| {
                table.assert_columns_count(2)?.assert_column("x", |c| {
                    c.assert_is_required()?
                        .assert_full_data_type(&with_params(from).to_lowercase())
                })
            });

            let kind = to.split('(').next().unwrap();

<<<<<<< HEAD
            let dm2 = api.datamodel_with_provider(&format!(
=======
            let dm2 = format!(
>>>>>>> 905be1d1
                r#"
                {}

                model A {{
                    id Int @id @default(autoincrement()) @db.Int
                    x  {} @db.{}
                }}
                "#,
                api.datasource_block(),
                TYPE_MAPS.get(kind).unwrap(),
                to
            );

            let warning = format!(
                "You are about to alter the column `x` on the `A` table, which contains 1 non-null values. The data in that column will be cast from `{}` to `{}`.",
                with_params(from),
                to,
            );

            api.schema_push(&dm2).send_sync().assert_warnings(&[warning.into()]);

            api.assert_schema().assert_table_bang("A", |table| {
                table.assert_columns_count(2)?.assert_column("x", |c| {
                    c.assert_is_required()?
                        .assert_full_data_type(&with_params(from).to_lowercase())
                })
            });

            api.raw_cmd(&format!("DROP TABLE [{}].[A]", api.connection_info().schema_name()));
        }
    }
}

#[test_connector(tags(Mssql))]
fn not_castable_with_existing_data_should_warn(api: TestApi) {
    for (from, seed, casts) in NOT_CASTABLE.iter() {
        for to in *casts {
            println!("From `{}` to `{}` with seed `{:?}`", from, to, seed);

            let kind = match from.split('(').next() {
                Some(a) => a,
                _ => unreachable!(),
            };

<<<<<<< HEAD
            let dm1 = api.datamodel_with_provider(&format!(
=======
            let dm1 = format!(
>>>>>>> 905be1d1
                r#"
                {}

                model A {{
                    id Int @id @default(autoincrement()) @db.Int
                    x  {} @db.{}
                }}
                "#,
                api.datasource_block(),
                TYPE_MAPS.get(kind).unwrap(),
                from,
            );

            api.schema_push(&dm1).send_sync().assert_green_bang();

            let insert = Insert::single_into((api.connection_info().schema_name(), "A")).value("x", seed.clone());
            api.query(insert.into());

            api.assert_schema().assert_table_bang("A", |table| {
                table.assert_columns_count(2)?.assert_column("x", |c| {
                    c.assert_is_required()?
                        .assert_full_data_type(&with_params(from).to_lowercase())
                })
            });

            let kind = to.split('(').next().unwrap();

<<<<<<< HEAD
            let dm2 = api.datamodel_with_provider(&format!(
=======
            let dm2 = format!(
>>>>>>> 905be1d1
                r#"
                {}

                model A {{
                    id Int @id @default(autoincrement()) @db.Int
                    x  {} @db.{}
                }}
                "#,
                api.datasource_block(),
                TYPE_MAPS.get(kind).unwrap(),
                to
            );

            let warning = "Changed the type of `x` on the `A` table. No cast exists, the column would be dropped and recreated, which cannot be done since the column is required and there is data in the table.";

            api.schema_push(&dm2).send_sync().assert_unexecutable(&[warning.into()]);

            api.assert_schema().assert_table_bang("A", |table| {
                table.assert_columns_count(2)?.assert_column("x", |c| {
                    c.assert_is_required()?
                        .assert_full_data_type(&with_params(from).to_lowercase())
                })
            });

            api.raw_cmd(&format!("DROP TABLE [{}].[A]", api.connection_info().schema_name()));
        }
    }
}

<<<<<<< HEAD
#[test_each_connector(tags("mssql"))]
async fn typescript_starter_schema_with_native_types_is_idempotent(api: &TestApi) -> TestResult {
    let dm = api.datamodel_with_provider(
=======
#[test_connector(tags(Mssql))]
fn typescript_starter_schema_with_native_types_is_idempotent(api: TestApi) {
    let dm = format!(
>>>>>>> 905be1d1
        r#"
        {}

        model Post {{
            id        Int     @id @default(autoincrement())
            title     String
            content   String?
            published Boolean @default(false)
            author    User?   @relation(fields: [authorId], references: [id])
            authorId  Int?
        }}

        model User {{
            id    Int     @id @default(autoincrement())
            email String  @unique
            name  String?
            posts Post[]
        }}
        "#,
        api.datasource_block(),
    );

<<<<<<< HEAD
    let dm2 = api.datamodel_with_provider(
=======
    let dm2 = format!(
>>>>>>> 905be1d1
        r#"
        {}

        model Post {{
            id        Int     @id @default(autoincrement()) @db.Int
            title     String  @db.NVarChar(1000)
            content   String? @db.NVarChar(1000)
            published Boolean @default(false) @db.Bit
            author    User?   @relation(fields: [authorId], references: [id])
            authorId  Int?    @db.Int
        }}

        model User {{
            id    Int     @id @default(autoincrement()) @db.Int
            email String  @unique @db.NVarChar(1000)
            name  String? @db.NVarChar(1000)
            posts Post[]
        }}
        "#,
        api.datasource_block()
    );

    api.schema_push(&dm)
        .migration_id(Some("first"))
        .send_sync()
        .assert_green_bang()
        .assert_has_executed_steps();
    api.schema_push(&dm)
        .migration_id(Some("second"))
        .send_sync()
        .assert_green_bang()
        .assert_no_steps();
    api.schema_push(&dm2)
        .migration_id(Some("third"))
        .send_sync()
        .assert_green_bang()
        .assert_no_steps();
}

<<<<<<< HEAD
#[test_each_connector(log = "debug,sql_schema_describer=info", tags("mssql"))]
async fn typescript_starter_schema_with_different_native_types_is_idempotent(api: &TestApi) -> TestResult {
    let dm = api.datamodel_with_provider(
=======
#[test_connector(tags(Mssql))]
fn typescript_starter_schema_with_different_native_types_is_idempotent(api: TestApi) {
    let dm = format!(
>>>>>>> 905be1d1
        r#"
        {}

        model Post {{
            id        Int     @id @default(autoincrement())
            title     String
            content   String?
            published Boolean @default(false)
            author    User?   @relation(fields: [authorId], references: [id])
            authorId  Int?
        }}

        model User {{
            id    Int     @id @default(autoincrement())
            email String  @unique
            name  String?
            posts Post[]
        }}
        "#,
        api.datasource_block()
    );

<<<<<<< HEAD
    let dm2 = api.datamodel_with_provider(
=======
    let dm2 = format!(
>>>>>>> 905be1d1
        r#"
        {}

        model Post {{
            id        Int     @id @default(autoincrement()) @db.Int
            title     String  @db.NVarChar(1000)
            content   String? @db.NVarChar(MAX)
            published Boolean @default(false) @db.Bit
            author    User?   @relation(fields: [authorId], references: [id])
            authorId  Int?    @db.Int
        }}

        model User {{
            id    Int     @id @default(autoincrement()) @db.Int
            email String  @unique @db.NVarChar(1000)
            name  String? @db.NVarChar(100)
            posts Post[]
        }}
        "#,
        api.datasource_block()
    );

    api.schema_push(&dm)
        .migration_id(Some("first"))
        .send_sync()
        .assert_green_bang()
        .assert_has_executed_steps();
    api.schema_push(&dm)
        .migration_id(Some("second"))
        .send_sync()
        .assert_green_bang()
        .assert_no_steps();

    api.schema_push(&dm2)
        .migration_id(Some("third"))
        .send_sync()
        .assert_green_bang()
        .assert_has_executed_steps();
    api.schema_push(&dm2)
        .migration_id(Some("fourth"))
        .send_sync()
        .assert_green_bang()
        .assert_no_steps();
}<|MERGE_RESOLUTION|>--- conflicted
+++ resolved
@@ -1902,23 +1902,16 @@
 
             let kind = from.split('(').next().unwrap();
 
-<<<<<<< HEAD
             let dm1 = api.datamodel_with_provider(&format!(
-=======
-            let dm1 = format!(
->>>>>>> 905be1d1
                 r#"
-                {}
-
                 model A {{
                     id Int @id @default(autoincrement()) @db.Int
                     x  {} @db.{}
                 }}
                 "#,
-                api.datasource_block(),
                 TYPE_MAPS.get(kind).unwrap(),
                 from,
-            );
+            ));
 
             api.schema_push(&dm1).send_sync().assert_green_bang();
 
@@ -1934,23 +1927,16 @@
 
             let kind = to.split('(').next().unwrap();
 
-<<<<<<< HEAD
             let dm2 = api.datamodel_with_provider(&format!(
-=======
-            let dm2 = format!(
->>>>>>> 905be1d1
                 r#"
-                {}
-
                 model A {{
                     id Int @id @default(autoincrement()) @db.Int
                     x  {} @db.{}
                 }}
                 "#,
-                api.datasource_block(),
                 TYPE_MAPS.get(kind).unwrap(),
                 to,
-            );
+            ));
 
             api.schema_push(&dm2).send_sync().assert_green_bang();
 
@@ -1974,23 +1960,16 @@
 
             let kind = from.split('(').next().unwrap();
 
-<<<<<<< HEAD
             let dm1 = api.datamodel_with_provider(&format!(
-=======
-            let dm1 = format!(
->>>>>>> 905be1d1
                 r#"
-                {}
-
                 model A {{
                     id Int @id @default(autoincrement()) @db.Int
                     x  {} @db.{}
                 }}
                 "#,
-                api.datasource_block(),
                 TYPE_MAPS.get(kind).unwrap(),
                 from,
-            );
+            ));
 
             api.schema_push(&dm1).send_sync().assert_green_bang();
 
@@ -2006,23 +1985,16 @@
 
             let kind = to.split('(').next().unwrap();
 
-<<<<<<< HEAD
             let dm2 = api.datamodel_with_provider(&format!(
-=======
-            let dm2 = format!(
->>>>>>> 905be1d1
                 r#"
-                {}
-
                 model A {{
                     id Int @id @default(autoincrement()) @db.Int
                     x  {} @db.{}
                 }}
                 "#,
-                api.datasource_block(),
                 TYPE_MAPS.get(kind).unwrap(),
                 to
-            );
+            ));
 
             let warning = format!(
                 "You are about to alter the column `x` on the `A` table, which contains 1 non-null values. The data in that column will be cast from `{}` to `{}`.",
@@ -2055,23 +2027,16 @@
                 _ => unreachable!(),
             };
 
-<<<<<<< HEAD
             let dm1 = api.datamodel_with_provider(&format!(
-=======
-            let dm1 = format!(
->>>>>>> 905be1d1
                 r#"
-                {}
-
                 model A {{
                     id Int @id @default(autoincrement()) @db.Int
                     x  {} @db.{}
                 }}
                 "#,
-                api.datasource_block(),
                 TYPE_MAPS.get(kind).unwrap(),
                 from,
-            );
+            ));
 
             api.schema_push(&dm1).send_sync().assert_green_bang();
 
@@ -2087,23 +2052,16 @@
 
             let kind = to.split('(').next().unwrap();
 
-<<<<<<< HEAD
             let dm2 = api.datamodel_with_provider(&format!(
-=======
-            let dm2 = format!(
->>>>>>> 905be1d1
                 r#"
-                {}
-
                 model A {{
                     id Int @id @default(autoincrement()) @db.Int
                     x  {} @db.{}
                 }}
                 "#,
-                api.datasource_block(),
                 TYPE_MAPS.get(kind).unwrap(),
                 to
-            );
+            ));
 
             let warning = "Changed the type of `x` on the `A` table. No cast exists, the column would be dropped and recreated, which cannot be done since the column is required and there is data in the table.";
 
@@ -2121,62 +2079,46 @@
     }
 }
 
-<<<<<<< HEAD
-#[test_each_connector(tags("mssql"))]
-async fn typescript_starter_schema_with_native_types_is_idempotent(api: &TestApi) -> TestResult {
-    let dm = api.datamodel_with_provider(
-=======
 #[test_connector(tags(Mssql))]
 fn typescript_starter_schema_with_native_types_is_idempotent(api: TestApi) {
-    let dm = format!(
->>>>>>> 905be1d1
+    let dm = api.datamodel_with_provider(
         r#"
-        {}
-
-        model Post {{
+        model Post {
             id        Int     @id @default(autoincrement())
             title     String
             content   String?
             published Boolean @default(false)
             author    User?   @relation(fields: [authorId], references: [id])
             authorId  Int?
-        }}
-
-        model User {{
+        }
+
+        model User {
             id    Int     @id @default(autoincrement())
             email String  @unique
             name  String?
             posts Post[]
-        }}
+        }
         "#,
-        api.datasource_block(),
     );
 
-<<<<<<< HEAD
     let dm2 = api.datamodel_with_provider(
-=======
-    let dm2 = format!(
->>>>>>> 905be1d1
         r#"
-        {}
-
-        model Post {{
+        model Post {
             id        Int     @id @default(autoincrement()) @db.Int
             title     String  @db.NVarChar(1000)
             content   String? @db.NVarChar(1000)
             published Boolean @default(false) @db.Bit
             author    User?   @relation(fields: [authorId], references: [id])
             authorId  Int?    @db.Int
-        }}
-
-        model User {{
+        }
+
+        model User {
             id    Int     @id @default(autoincrement()) @db.Int
             email String  @unique @db.NVarChar(1000)
             name  String? @db.NVarChar(1000)
             posts Post[]
-        }}
+        }
         "#,
-        api.datasource_block()
     );
 
     api.schema_push(&dm)
@@ -2196,62 +2138,46 @@
         .assert_no_steps();
 }
 
-<<<<<<< HEAD
-#[test_each_connector(log = "debug,sql_schema_describer=info", tags("mssql"))]
-async fn typescript_starter_schema_with_different_native_types_is_idempotent(api: &TestApi) -> TestResult {
-    let dm = api.datamodel_with_provider(
-=======
 #[test_connector(tags(Mssql))]
 fn typescript_starter_schema_with_different_native_types_is_idempotent(api: TestApi) {
-    let dm = format!(
->>>>>>> 905be1d1
+    let dm = api.datamodel_with_provider(
         r#"
-        {}
-
-        model Post {{
+        model Post {
             id        Int     @id @default(autoincrement())
             title     String
             content   String?
             published Boolean @default(false)
             author    User?   @relation(fields: [authorId], references: [id])
             authorId  Int?
-        }}
+        }
 
         model User {{
             id    Int     @id @default(autoincrement())
             email String  @unique
             name  String?
             posts Post[]
-        }}
+        }
         "#,
-        api.datasource_block()
     );
 
-<<<<<<< HEAD
     let dm2 = api.datamodel_with_provider(
-=======
-    let dm2 = format!(
->>>>>>> 905be1d1
         r#"
-        {}
-
-        model Post {{
+        model Post {
             id        Int     @id @default(autoincrement()) @db.Int
             title     String  @db.NVarChar(1000)
             content   String? @db.NVarChar(MAX)
             published Boolean @default(false) @db.Bit
             author    User?   @relation(fields: [authorId], references: [id])
             authorId  Int?    @db.Int
-        }}
-
-        model User {{
+        }
+
+        model User {
             id    Int     @id @default(autoincrement()) @db.Int
             email String  @unique @db.NVarChar(1000)
             name  String? @db.NVarChar(100)
             posts Post[]
-        }}
+        }
         "#,
-        api.datasource_block()
     );
 
     api.schema_push(&dm)
