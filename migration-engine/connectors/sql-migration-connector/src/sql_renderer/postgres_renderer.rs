use super::{common::*, SqlRenderer};
use crate::{
    flavour::PostgresFlavour,
    pair::Pair,
    sql_migration::{AddColumn, AlterColumn, AlterEnum, AlterTable, DropColumn, RedefineTable, TableChange},
    sql_schema_differ::{ColumnChange, ColumnChanges},
};
use native_types::PostgresType;
use once_cell::sync::Lazy;
use prisma_value::PrismaValue;
use regex::Regex;
use sql_ddl::postgres::{self as ddl, CreateEnum, CreateIndex};
use sql_schema_describer::{walkers::*, *};
use std::borrow::Cow;

impl SqlRenderer for PostgresFlavour {
    fn quote<'a>(&self, name: &'a str) -> Quoted<&'a str> {
        Quoted::postgres_ident(name)
    }

    fn render_add_foreign_key(&self, foreign_key: &ForeignKeyWalker<'_>) -> String {
        ddl::AlterTable {
            table_name: ddl::PostgresIdentifier::Simple(foreign_key.table().name().into()),
            clauses: vec![ddl::AlterTableClause::AddForeignKey(ddl::ForeignKey {
                constrained_columns: foreign_key.constrained_columns().map(|c| c.name().into()).collect(),
                referenced_columns: foreign_key.referenced_column_names().iter().map(|c| c.into()).collect(),
                constraint_name: foreign_key.constraint_name().map(From::from),
                referenced_table: foreign_key.referenced_table().name().into(),
                on_delete: Some(match foreign_key.on_delete_action() {
                    ForeignKeyAction::Cascade => ddl::ForeignKeyAction::Cascade,
                    ForeignKeyAction::NoAction => ddl::ForeignKeyAction::DoNothing,
                    ForeignKeyAction::Restrict => ddl::ForeignKeyAction::Restrict,
                    ForeignKeyAction::SetDefault => ddl::ForeignKeyAction::SetDefault,
                    ForeignKeyAction::SetNull => ddl::ForeignKeyAction::SetNull,
                }),
                on_update: Some(match foreign_key.on_update_action() {
                    ForeignKeyAction::Cascade => ddl::ForeignKeyAction::Cascade,
                    ForeignKeyAction::NoAction => ddl::ForeignKeyAction::DoNothing,
                    ForeignKeyAction::Restrict => ddl::ForeignKeyAction::Restrict,
                    ForeignKeyAction::SetDefault => ddl::ForeignKeyAction::SetDefault,
                    ForeignKeyAction::SetNull => ddl::ForeignKeyAction::SetNull,
                }),
            })],
        }
        .to_string()
    }

    fn render_alter_enum(&self, alter_enum: &AlterEnum, schemas: &Pair<&SqlSchema>) -> Vec<String> {
        if alter_enum.dropped_variants.is_empty() {
            let stmts: Vec<String> = alter_enum
                .created_variants
                .iter()
                .map(|created_value| {
                    format!(
                        "ALTER TYPE {enum_name} ADD VALUE {value}",
                        enum_name = Quoted::postgres_ident(schemas.enums(&alter_enum.index).previous().name()),
                        value = Quoted::postgres_string(created_value)
                    )
                })
                .collect();

            return stmts;
        }

        let enums = schemas.enums(&alter_enum.index);

        let mut stmts = Vec::with_capacity(10);

        let tmp_name = format!("{}_new", &enums.next().name());
        let tmp_old_name = format!("{}_old", &enums.previous().name());

        stmts.push("BEGIN".to_string());

        // create the new enum with tmp name
        {
            let create_new_enum = format!(
                "CREATE TYPE {enum_name} AS ENUM ({variants})",
                enum_name = Quoted::postgres_ident(&tmp_name),
                variants = enums.next().values().iter().map(Quoted::postgres_string).join(", ")
            );

            stmts.push(create_new_enum);
        }

        // alter type of the current columns to new, with a cast
        {
            let affected_columns = walk_columns(schemas.next()).filter(|column| matches!(&column.column_type().family, ColumnTypeFamily::Enum(name) if name.as_str() == enums.next().name()));

            for column in affected_columns {
                let sql = format!(
                    "ALTER TABLE {schema_name}.{table_name} \
                            ALTER COLUMN {column_name} TYPE {tmp_name} \
                                USING ({column_name}::text::{tmp_name})",
                    schema_name = Quoted::postgres_ident(self.schema_name()),
                    table_name = Quoted::postgres_ident(column.table().name()),
                    column_name = Quoted::postgres_ident(column.name()),
                    tmp_name = Quoted::postgres_ident(&tmp_name),
                );

                stmts.push(sql);
            }
        }

        // rename old enum
        {
            let sql = format!(
                "ALTER TYPE {enum_name} RENAME TO {tmp_old_name}",
                enum_name = Quoted::postgres_ident(enums.previous().name()),
                tmp_old_name = Quoted::postgres_ident(&tmp_old_name)
            );

            stmts.push(sql);
        }

        // rename new enum
        {
            let sql = format!(
                "ALTER TYPE {tmp_name} RENAME TO {enum_name}",
                tmp_name = Quoted::postgres_ident(&tmp_name),
                enum_name = Quoted::postgres_ident(enums.next().name())
            );

            stmts.push(sql)
        }

        // drop old enum
        {
            let sql = format!(
                "DROP TYPE {tmp_old_name}",
                tmp_old_name = Quoted::postgres_ident(&tmp_old_name),
            );

            stmts.push(sql)
        }

        stmts.push("COMMIT".to_string());

        stmts
    }

    fn render_alter_index(&self, indexes: Pair<&IndexWalker<'_>>) -> Vec<String> {
        vec![format!(
            "ALTER INDEX {} RENAME TO {}",
            self.quote(indexes.previous().name()),
            self.quote(indexes.next().name())
        )]
    }

    fn render_alter_table(&self, alter_table: &AlterTable, schemas: &Pair<&SqlSchema>) -> Vec<String> {
        let AlterTable { changes, table_index } = alter_table;

        let mut lines = Vec::new();
        let mut before_statements = Vec::new();
        let mut after_statements = Vec::new();

        let tables = schemas.tables(table_index);

        let mut alter_table_line =
            |s: String| lines.push(format!("ALTER TABLE \"{}\" {}", tables.previous().name(), s));

        for change in changes {
            match change {
                TableChange::DropPrimaryKey => alter_table_line(format!(
                    "DROP CONSTRAINT {}",
                    Quoted::postgres_ident(
                        tables
                            .previous()
                            .primary_key()
                            .and_then(|pk| pk.constraint_name.as_ref())
                            .expect("Missing constraint name for DROP CONSTRAINT on Postgres.")
                    )
                )),
                TableChange::AddPrimaryKey { columns } => alter_table_line(format!(
                    "ADD PRIMARY KEY ({})",
                    columns.iter().map(|colname| self.quote(colname)).join(", ")
                )),
                TableChange::AddColumn(AddColumn { column_index }) => {
                    let column = tables.next().column_at(*column_index);
                    let col_sql = self.render_column(&column);

                    alter_table_line(format!("ADD COLUMN {}", col_sql));
                }
                TableChange::DropColumn(DropColumn { index }) => {
                    let name = self.quote(tables.previous().column_at(*index).name());
                    alter_table_line(format!("DROP COLUMN {}", name));
                }
                TableChange::AlterColumn(AlterColumn {
                    column_index,
                    changes,
                    type_change: _,
                }) => {
                    let columns = tables.columns(column_index);

                    render_alter_column(self, &columns, changes, &mut before_statements, &mut after_statements);
                }
                TableChange::DropAndRecreateColumn {
                    column_index,
                    changes: _,
                } => {
                    let columns = tables.columns(column_index);
                    let name = self.quote(columns.previous().name());

                    alter_table_line(format!("DROP COLUMN {}", name));

                    let col_sql = self.render_column(columns.next());
                    alter_table_line(format!("ADD COLUMN {}", col_sql));
                }
            };
        }

        if lines.is_empty() {
            return Vec::new();
        }

        before_statements
            .into_iter()
            .chain(lines.into_iter())
            .chain(after_statements.into_iter())
            .collect()
    }

    fn render_column(&self, column: &ColumnWalker<'_>) -> String {
        let column_name = self.quote(column.name());
<<<<<<< HEAD
        let tpe_str = render_column_type(column.column_type(), self);
=======
        let tpe_str = render_column_type(column);
>>>>>>> aa97e6bc
        let nullability_str = render_nullability(&column);
        let default_str = column
            .default()
            .filter(|default| !matches!(default.kind(), DefaultKind::DBGENERATED(_)))
            .map(|default| self.render_default(default, column.column_type_family()))
            .filter(|default| !default.is_empty())
            .map(|default| format!(" DEFAULT {}", default))
            .unwrap_or_else(String::new);

<<<<<<< HEAD
        if column.is_autoincrement() {
            let name = match column.column_native_type() {
                Some(PostgresType::SmallInt) => "SERIAL2",
                Some(PostgresType::Integer) => "SERIAL4",
                Some(PostgresType::BigInt) => "SERIAL8",
                None => "SERIAL4",
                _ => unreachable!("autoincrement on non-int column"),
            };
            format!("{} {}", column_name, name)
        } else {
            format!(
                "{}{} {}{}{}",
                SQL_INDENTATION, column_name, tpe_str, nullability_str, default_str
            )
        }
=======
        format!(
            "{}{} {}{}{}",
            SQL_INDENTATION, column_name, tpe_str, nullability_str, default_str
        )
>>>>>>> aa97e6bc
    }

    fn render_references(&self, foreign_key: &ForeignKeyWalker<'_>) -> String {
        let referenced_columns = foreign_key
            .referenced_column_names()
            .iter()
            .map(Quoted::postgres_ident)
            .join(",");

        format!(
            "REFERENCES {}({}) {} ON UPDATE CASCADE",
            self.quote(&foreign_key.referenced_table().name()),
            referenced_columns,
            render_on_delete(&foreign_key.on_delete_action())
        )
    }

    fn render_default<'a>(&self, default: &'a DefaultValue, family: &ColumnTypeFamily) -> Cow<'a, str> {
        match (default.kind(), family) {
            (DefaultKind::DBGENERATED(val), _) => val.as_str().into(),
            (DefaultKind::VALUE(PrismaValue::String(val)), ColumnTypeFamily::String)
            | (DefaultKind::VALUE(PrismaValue::Enum(val)), ColumnTypeFamily::Enum(_)) => {
                format!("E'{}'", escape_string_literal(&val)).into()
            }
            (DefaultKind::VALUE(PrismaValue::Bytes(b)), ColumnTypeFamily::Binary) => {
                format!("'{}'", format_hex(b)).into()
            }
            (DefaultKind::NOW, ColumnTypeFamily::DateTime) => "CURRENT_TIMESTAMP".into(),
            (DefaultKind::NOW, _) => unreachable!("NOW default on non-datetime column"),
            (DefaultKind::VALUE(val), ColumnTypeFamily::DateTime) => format!("'{}'", val).into(),
            (DefaultKind::VALUE(PrismaValue::String(val)), ColumnTypeFamily::Json) => format!("'{}'", val).into(),
            (DefaultKind::VALUE(val), _) => val.to_string().into(),
            (DefaultKind::SEQUENCE(_), _) => "".into(),
        }
    }

    fn render_create_enum(&self, enm: &EnumWalker<'_>) -> Vec<String> {
        vec![CreateEnum {
            enum_name: enm.name().into(),
            variants: enm.values().iter().map(|s| Cow::Borrowed(s.as_str())).collect(),
        }
        .to_string()]
    }

    fn render_create_index(&self, index: &IndexWalker<'_>) -> String {
        CreateIndex {
            index_name: index.name().into(),
            is_unique: index.index_type().is_unique(),
            table_reference: index.table().name().into(),
            columns: index.columns().map(|c| c.name().into()).collect(),
        }
        .to_string()
    }

    fn render_create_table_as(&self, table: &TableWalker<'_>, table_name: &str) -> String {
        let columns: String = table.columns().map(|column| self.render_column(&column)).join(",\n");

        let primary_columns = table.primary_key_column_names();
        let pk_column_names = primary_columns
            .into_iter()
            .flat_map(|cols| cols.iter())
            .map(|col| self.quote(col))
            .join(",");
        let pk = if !pk_column_names.is_empty() {
            format!(",\n\n{}PRIMARY KEY ({})", SQL_INDENTATION, pk_column_names)
        } else {
            String::new()
        };

        format!(
            "CREATE TABLE {table_name} (\n{columns}{primary_key}\n)",
            table_name = self.quote(table_name),
            columns = columns,
            primary_key = pk,
        )
    }

    fn render_drop_enum(&self, dropped_enum: &EnumWalker<'_>) -> Vec<String> {
        let sql = format!(
            "DROP TYPE {enum_name}",
            enum_name = Quoted::postgres_ident(dropped_enum.name()),
        );

        vec![sql]
    }

    fn render_drop_foreign_key(&self, foreign_key: &ForeignKeyWalker<'_>) -> String {
        format!(
            "ALTER TABLE {table} DROP CONSTRAINT {constraint_name}",
            table = self.quote(foreign_key.table().name()),
            constraint_name = Quoted::postgres_ident(foreign_key.constraint_name().unwrap()),
        )
    }

    fn render_drop_index(&self, index: &IndexWalker<'_>) -> String {
        format!("DROP INDEX {}", self.quote(index.name()))
    }

    fn render_drop_table(&self, table_name: &str) -> Vec<String> {
        vec![format!("DROP TABLE {}", self.quote(&table_name))]
    }

    fn render_redefine_tables(&self, _names: &[RedefineTable], _schemas: &Pair<&SqlSchema>) -> Vec<String> {
        unreachable!("render_redefine_table on Postgres")
    }

    fn render_rename_table(&self, name: &str, new_name: &str) -> String {
        format!(
            "ALTER TABLE {} RENAME TO {}",
            self.quote(name),
            new_name = self.quote(new_name),
        )
    }
}

<<<<<<< HEAD
pub(crate) fn render_column_type(t: &ColumnType, flavour: &PostgresFlavour) -> String {
=======
pub(crate) fn render_column_type(col: &ColumnWalker<'_>) -> String {
    let t = col.column_type();
    let is_autoincrement = col.is_autoincrement();

>>>>>>> aa97e6bc
    let array = match t.arity {
        ColumnArity::List => "[]",
        _ => "",
    };

    if !t.full_data_type.is_empty() {
        return format!("{}{}", t.full_data_type, array);
    }

    match &t.family {
        ColumnTypeFamily::Boolean => format!("BOOLEAN{}", array),
        ColumnTypeFamily::DateTime => format!("TIMESTAMP(3){}", array),
        ColumnTypeFamily::Float => format!("DECIMAL(65,30){}", array),
        ColumnTypeFamily::Decimal => format!("DECIMAL(65,30){}", array),
<<<<<<< HEAD
        ColumnTypeFamily::Int => {
            if flavour.is_cockroachdb() {
                format!("INT4{}", array)
            } else {
                format!("INTEGER{}", array)
            }
        }
=======
        ColumnTypeFamily::Int if is_autoincrement => format!("SERIAL{}", array),
        ColumnTypeFamily::Int => format!("INTEGER{}", array),
        ColumnTypeFamily::BigInt if is_autoincrement => format!("BIGSERIAL{}", array),
>>>>>>> aa97e6bc
        ColumnTypeFamily::BigInt => format!("BIGINT{}", array),
        ColumnTypeFamily::String => format!("TEXT{}", array),
        ColumnTypeFamily::Enum(name) => format!("{}{}", Quoted::postgres_ident(name), array),
        ColumnTypeFamily::Json => format!("JSONB{}", array),
        ColumnTypeFamily::Binary => format!("BYTEA{}", array),
        ColumnTypeFamily::Uuid => unimplemented!("Uuid not handled yet"),
        ColumnTypeFamily::Unsupported(x) => unimplemented!("{} not handled yet", x),
    }
}

fn escape_string_literal(s: &str) -> Cow<'_, str> {
    static STRING_LITERAL_CHARACTER_TO_ESCAPE_RE: Lazy<Regex> = Lazy::new(|| Regex::new(r#"'|\\"#).unwrap());

    STRING_LITERAL_CHARACTER_TO_ESCAPE_RE.replace_all(s, "\\$0")
}

fn render_alter_column(
    renderer: &PostgresFlavour,
    columns: &Pair<ColumnWalker<'_>>,
    column_changes: &ColumnChanges,
    before_statements: &mut Vec<String>,
    after_statements: &mut Vec<String>,
) -> Vec<String> {
    let mut clauses = Vec::new();
    let steps = expand_alter_column(columns, column_changes);
    let table_name = Quoted::postgres_ident(columns.previous().table().name());
    let column_name = Quoted::postgres_ident(columns.previous().name());

    let alter_column_prefix = format!("ALTER COLUMN {}", column_name);

    for step in steps {
        match step {
            PostgresAlterColumn::DropDefault => {
                clauses.push(format!("{} DROP DEFAULT", &alter_column_prefix));

                // We also need to drop the sequence, in case it isn't used by any other column.
                if let Some(DefaultKind::SEQUENCE(sequence_name)) = columns.previous().default().map(|d| d.kind()) {
                    let sequence_is_still_used = walk_columns(columns.next().schema()).any(|column| matches!(column.default().map(|d| d.kind()), Some(DefaultKind::SEQUENCE(other_sequence)) if other_sequence == sequence_name) && !column.is_same_column(columns.next()));

                    if !sequence_is_still_used {
                        after_statements.push(format!("DROP SEQUENCE {}", Quoted::postgres_ident(sequence_name)));
                    }
                }
            }
            PostgresAlterColumn::SetDefault(new_default) => clauses.push(format!(
                "{} SET DEFAULT {}",
                &alter_column_prefix,
                renderer.render_default(&new_default, columns.next().column_type_family())
            )),
            PostgresAlterColumn::DropNotNull => clauses.push(format!("{} DROP NOT NULL", &alter_column_prefix)),
            PostgresAlterColumn::SetNotNull => clauses.push(format!("{} SET NOT NULL", &alter_column_prefix)),
            PostgresAlterColumn::SetType => clauses.push(format!(
                "{} SET DATA TYPE {}",
                &alter_column_prefix,
<<<<<<< HEAD
                render_column_type(&ty, renderer)
=======
                render_column_type(columns.next())
>>>>>>> aa97e6bc
            )),
            PostgresAlterColumn::AddSequence => {
                // We imitate the sequence that would be automatically created on a `SERIAL` column.
                //
                // See the postgres docs for more details:
                // https://www.postgresql.org/docs/12/datatype-numeric.html#DATATYPE-SERIAL
                let sequence_name = format!(
                    "{table_name}_{column_name}_seq",
                    table_name = columns.next().table().name(),
                    column_name = columns.next().name()
                )
                .to_lowercase();

                before_statements.push(format!("CREATE SEQUENCE {}", Quoted::postgres_ident(&sequence_name)));

                clauses.push(format!(
                    "{prefix} SET DEFAULT {default}",
                    prefix = alter_column_prefix,
                    default = format_args!("nextval({})", Quoted::postgres_string(&sequence_name))
                ));

                after_statements.push(format!(
                    //todo we should probably get rid of the schema here?
                    "ALTER SEQUENCE {sequence_name} OWNED BY {schema_name}.{table_name}.{column_name}",
                    sequence_name = Quoted::postgres_ident(sequence_name),
                    schema_name = Quoted::postgres_ident(renderer.url.schema()),
                    table_name = table_name,
                    column_name = column_name,
                ));
            }
        }
    }

    clauses
}

fn expand_alter_column(columns: &Pair<ColumnWalker<'_>>, column_changes: &ColumnChanges) -> Vec<PostgresAlterColumn> {
    let mut changes = Vec::new();
    let mut set_type = false;

    for change in column_changes.iter() {
        match change {
            ColumnChange::Default => match (columns.previous().default(), columns.next().default()) {
                (_, Some(next_default)) => changes.push(PostgresAlterColumn::SetDefault((*next_default).clone())),
                (_, None) => changes.push(PostgresAlterColumn::DropDefault),
            },
            ColumnChange::Arity => match (columns.previous().arity(), columns.next().arity()) {
                (ColumnArity::Required, ColumnArity::Nullable) => changes.push(PostgresAlterColumn::DropNotNull),
                (ColumnArity::Nullable, ColumnArity::Required) => changes.push(PostgresAlterColumn::SetNotNull),
                (ColumnArity::List, ColumnArity::Nullable) => {
                    set_type = true;
                    changes.push(PostgresAlterColumn::DropNotNull)
                }
                (ColumnArity::List, ColumnArity::Required) => {
                    set_type = true;
                    changes.push(PostgresAlterColumn::SetNotNull)
                }
                (ColumnArity::Nullable, ColumnArity::List) | (ColumnArity::Required, ColumnArity::List) => {
                    set_type = true;
                }
                (ColumnArity::Nullable, ColumnArity::Nullable)
                | (ColumnArity::Required, ColumnArity::Required)
                | (ColumnArity::List, ColumnArity::List) => (),
            },
            ColumnChange::TypeChanged => set_type = true,
            ColumnChange::Sequence => {
                if columns.previous().is_autoincrement() {
                    // The sequence should be dropped.
                    changes.push(PostgresAlterColumn::DropDefault)
                } else {
                    // The sequence should be created.
                    changes.push(PostgresAlterColumn::AddSequence)
                }
            }
            ColumnChange::Renaming => unreachable!("column renaming"),
        }
    }

    // This is a flag so we don't push multiple SetTypes from arity and type changes.
    if set_type {
        changes.push(PostgresAlterColumn::SetType);
    }

    changes
}

/// https://www.postgresql.org/docs/9.1/sql-altertable.html
#[derive(Debug)]
enum PostgresAlterColumn {
    SetDefault(sql_schema_describer::DefaultValue),
    DropDefault,
    DropNotNull,
    SetType,
    SetNotNull,
    /// Add an auto-incrementing sequence as a default on the column.
    AddSequence,
}<|MERGE_RESOLUTION|>--- conflicted
+++ resolved
@@ -221,11 +221,7 @@
 
     fn render_column(&self, column: &ColumnWalker<'_>) -> String {
         let column_name = self.quote(column.name());
-<<<<<<< HEAD
-        let tpe_str = render_column_type(column.column_type(), self);
-=======
-        let tpe_str = render_column_type(column);
->>>>>>> aa97e6bc
+        let tpe_str = render_column_type(column, self);
         let nullability_str = render_nullability(&column);
         let default_str = column
             .default()
@@ -235,28 +231,10 @@
             .map(|default| format!(" DEFAULT {}", default))
             .unwrap_or_else(String::new);
 
-<<<<<<< HEAD
-        if column.is_autoincrement() {
-            let name = match column.column_native_type() {
-                Some(PostgresType::SmallInt) => "SERIAL2",
-                Some(PostgresType::Integer) => "SERIAL4",
-                Some(PostgresType::BigInt) => "SERIAL8",
-                None => "SERIAL4",
-                _ => unreachable!("autoincrement on non-int column"),
-            };
-            format!("{} {}", column_name, name)
-        } else {
-            format!(
-                "{}{} {}{}{}",
-                SQL_INDENTATION, column_name, tpe_str, nullability_str, default_str
-            )
-        }
-=======
         format!(
             "{}{} {}{}{}",
             SQL_INDENTATION, column_name, tpe_str, nullability_str, default_str
         )
->>>>>>> aa97e6bc
     }
 
     fn render_references(&self, foreign_key: &ForeignKeyWalker<'_>) -> String {
@@ -372,14 +350,10 @@
     }
 }
 
-<<<<<<< HEAD
-pub(crate) fn render_column_type(t: &ColumnType, flavour: &PostgresFlavour) -> String {
-=======
-pub(crate) fn render_column_type(col: &ColumnWalker<'_>) -> String {
+pub(crate) fn render_column_type(col: &ColumnWalker<'_>, flavour: &PostgresFlavour) -> String {
     let t = col.column_type();
     let is_autoincrement = col.is_autoincrement();
 
->>>>>>> aa97e6bc
     let array = match t.arity {
         ColumnArity::List => "[]",
         _ => "",
@@ -394,19 +368,12 @@
         ColumnTypeFamily::DateTime => format!("TIMESTAMP(3){}", array),
         ColumnTypeFamily::Float => format!("DECIMAL(65,30){}", array),
         ColumnTypeFamily::Decimal => format!("DECIMAL(65,30){}", array),
-<<<<<<< HEAD
-        ColumnTypeFamily::Int => {
-            if flavour.is_cockroachdb() {
-                format!("INT4{}", array)
-            } else {
-                format!("INTEGER{}", array)
-            }
-        }
-=======
+        ColumnTypeFamily::Int if is_autoincrement && flavour.is_cockroachdb() => format!("SERIAL4{}", array),
         ColumnTypeFamily::Int if is_autoincrement => format!("SERIAL{}", array),
+        ColumnTypeFamily::Int if flavour.is_cockroachdb() => format!("INTEGER{}", array),
+        ColumnTypeFamily::Int if flavour.is_cockroachdb() => format!("INT4{}", array),
         ColumnTypeFamily::Int => format!("INTEGER{}", array),
         ColumnTypeFamily::BigInt if is_autoincrement => format!("BIGSERIAL{}", array),
->>>>>>> aa97e6bc
         ColumnTypeFamily::BigInt => format!("BIGINT{}", array),
         ColumnTypeFamily::String => format!("TEXT{}", array),
         ColumnTypeFamily::Enum(name) => format!("{}{}", Quoted::postgres_ident(name), array),
@@ -461,11 +428,7 @@
             PostgresAlterColumn::SetType => clauses.push(format!(
                 "{} SET DATA TYPE {}",
                 &alter_column_prefix,
-<<<<<<< HEAD
-                render_column_type(&ty, renderer)
-=======
-                render_column_type(columns.next())
->>>>>>> aa97e6bc
+                render_column_type(columns.next(), renderer)
             )),
             PostgresAlterColumn::AddSequence => {
                 // We imitate the sequence that would be automatically created on a `SERIAL` column.
