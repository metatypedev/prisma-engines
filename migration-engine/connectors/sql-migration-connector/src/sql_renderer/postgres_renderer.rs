use super::{common::*, SqlRenderer};
use crate::{
    flavour::PostgresFlavour,
    pair::Pair,
    sql_migration::{AddColumn, AlterColumn, AlterEnum, AlterTable, DropColumn, RedefineTable, TableChange},
    sql_schema_differ::{ColumnChange, ColumnChanges},
};
use native_types::PostgresType;
use once_cell::sync::Lazy;
use prisma_value::PrismaValue;
use regex::Regex;
use sql_ddl::postgres::{self as ddl, CreateEnum, CreateIndex};
use sql_schema_describer::{walkers::*, *};
use std::borrow::Cow;

impl SqlRenderer for PostgresFlavour {
    fn quote<'a>(&self, name: &'a str) -> Quoted<&'a str> {
        Quoted::postgres_ident(name)
    }

    fn render_add_foreign_key(&self, foreign_key: &ForeignKeyWalker<'_>) -> String {
        ddl::AlterTable {
            table_name: ddl::PostgresIdentifier::Simple(foreign_key.table().name().into()),
            clauses: vec![ddl::AlterTableClause::AddForeignKey(ddl::ForeignKey {
                constrained_columns: foreign_key.constrained_columns().map(|c| c.name().into()).collect(),
                referenced_columns: foreign_key.referenced_column_names().iter().map(|c| c.into()).collect(),
                constraint_name: foreign_key.constraint_name().map(From::from),
                referenced_table: foreign_key.referenced_table().name().into(),
                on_delete: Some(match foreign_key.on_delete_action() {
                    ForeignKeyAction::Cascade => ddl::ForeignKeyAction::Cascade,
                    ForeignKeyAction::NoAction => ddl::ForeignKeyAction::DoNothing,
                    ForeignKeyAction::Restrict => ddl::ForeignKeyAction::Restrict,
                    ForeignKeyAction::SetDefault => ddl::ForeignKeyAction::SetDefault,
                    ForeignKeyAction::SetNull => ddl::ForeignKeyAction::SetNull,
                }),
                on_update: Some(match foreign_key.on_update_action() {
                    ForeignKeyAction::Cascade => ddl::ForeignKeyAction::Cascade,
                    ForeignKeyAction::NoAction => ddl::ForeignKeyAction::DoNothing,
                    ForeignKeyAction::Restrict => ddl::ForeignKeyAction::Restrict,
                    ForeignKeyAction::SetDefault => ddl::ForeignKeyAction::SetDefault,
                    ForeignKeyAction::SetNull => ddl::ForeignKeyAction::SetNull,
                }),
            })],
        }
        .to_string()
    }

    fn render_alter_enum(&self, alter_enum: &AlterEnum, schemas: &Pair<&SqlSchema>) -> Vec<String> {
        if alter_enum.dropped_variants.is_empty() {
            let stmts: Vec<String> = alter_enum
                .created_variants
                .iter()
                .map(|created_value| {
                    format!(
                        "ALTER TYPE {enum_name} ADD VALUE {value}",
                        enum_name = Quoted::postgres_ident(schemas.enums(&alter_enum.index).previous().name()),
                        value = Quoted::postgres_string(created_value)
                    )
                })
                .collect();

            return stmts;
        }

        let enums = schemas.enums(&alter_enum.index);

        let mut stmts = Vec::with_capacity(10);

        let tmp_name = format!("{}_new", &enums.next().name());
        let tmp_old_name = format!("{}_old", &enums.previous().name());

        stmts.push("BEGIN".to_string());

        // create the new enum with tmp name
        {
            let create_new_enum = format!(
                "CREATE TYPE {enum_name} AS ENUM ({variants})",
                enum_name = Quoted::postgres_ident(&tmp_name),
                variants = enums.next().values().iter().map(Quoted::postgres_string).join(", ")
            );

            stmts.push(create_new_enum);
        }

        // alter type of the current columns to new, with a cast
        {
            let affected_columns = walk_columns(schemas.next()).filter(|column| matches!(&column.column_type().family, ColumnTypeFamily::Enum(name) if name.as_str() == enums.next().name()));

            for column in affected_columns {
                let sql = format!(
                    "ALTER TABLE {schema_name}.{table_name} \
                            ALTER COLUMN {column_name} TYPE {tmp_name} \
                                USING ({column_name}::text::{tmp_name})",
                    schema_name = Quoted::postgres_ident(self.schema_name()),
                    table_name = Quoted::postgres_ident(column.table().name()),
                    column_name = Quoted::postgres_ident(column.name()),
                    tmp_name = Quoted::postgres_ident(&tmp_name),
                );

                stmts.push(sql);
            }
        }

        // rename old enum
        {
            let sql = format!(
                "ALTER TYPE {enum_name} RENAME TO {tmp_old_name}",
                enum_name = Quoted::postgres_ident(enums.previous().name()),
                tmp_old_name = Quoted::postgres_ident(&tmp_old_name)
            );

            stmts.push(sql);
        }

        // rename new enum
        {
            let sql = format!(
                "ALTER TYPE {tmp_name} RENAME TO {enum_name}",
                tmp_name = Quoted::postgres_ident(&tmp_name),
                enum_name = Quoted::postgres_ident(enums.next().name())
            );

            stmts.push(sql)
        }

        // drop old enum
        {
            let sql = format!(
                "DROP TYPE {tmp_old_name}",
                tmp_old_name = Quoted::postgres_ident(&tmp_old_name),
            );

            stmts.push(sql)
        }

        stmts.push("COMMIT".to_string());

        stmts
    }

    fn render_alter_index(&self, indexes: Pair<&IndexWalker<'_>>) -> Vec<String> {
        vec![format!(
            "ALTER INDEX {} RENAME TO {}",
            self.quote(indexes.previous().name()),
            self.quote(indexes.next().name())
        )]
    }

    fn render_alter_table(&self, alter_table: &AlterTable, schemas: &Pair<&SqlSchema>) -> Vec<String> {
        let AlterTable { changes, table_index } = alter_table;

        let mut lines = Vec::new();
        let mut before_statements = Vec::new();
        let mut after_statements = Vec::new();

        let tables = schemas.tables(table_index);

        let mut push_alter_table_line =
            |s: String| lines.push(format!("ALTER TABLE \"{}\" {}", tables.previous().name(), s));

        for change in changes {
            match change {
                TableChange::DropPrimaryKey => push_alter_table_line(format!(
                    "DROP CONSTRAINT {}",
                    Quoted::postgres_ident(
                        tables
                            .previous()
                            .primary_key()
                            .and_then(|pk| pk.constraint_name.as_ref())
                            .expect("Missing constraint name for DROP CONSTRAINT on Postgres.")
                    )
                )),
                TableChange::AddPrimaryKey { columns } => push_alter_table_line(format!(
                    "ADD PRIMARY KEY ({})",
                    columns.iter().map(|colname| self.quote(colname)).join(", ")
                )),
                TableChange::AddColumn(AddColumn { column_index }) => {
                    let column = tables.next().column_at(*column_index);
                    let col_sql = self.render_column(&column);

                    push_alter_table_line(format!("ADD COLUMN {}", col_sql));
                }
                TableChange::DropColumn(DropColumn { index }) => {
                    let name = self.quote(tables.previous().column_at(*index).name());
                    push_alter_table_line(format!("DROP COLUMN {}", name));
                }
                TableChange::AlterColumn(AlterColumn {
                    column_index,
                    changes,
                    type_change: _,
                }) => {
                    let columns = tables.columns(column_index);

                    for line in
                        render_alter_column(self, &columns, changes, &mut before_statements, &mut after_statements)
                            .into_iter()
                    {
                        push_alter_table_line(line)
                    }
                }
                TableChange::DropAndRecreateColumn {
                    column_index,
                    changes: _,
                } => {
                    let columns = tables.columns(column_index);
                    let name = self.quote(columns.previous().name());

                    push_alter_table_line(format!("DROP COLUMN {}", name));

                    let col_sql = self.render_column(columns.next());
                    push_alter_table_line(format!("ADD COLUMN {}", col_sql));
                }
            };
        }

        if lines.is_empty() {
            return Vec::new();
        }

        before_statements
            .into_iter()
            .chain(lines.into_iter())
            .chain(after_statements.into_iter())
            .collect()
    }

    fn render_column(&self, column: &ColumnWalker<'_>) -> String {
        let column_name = self.quote(column.name());
        let tpe_str = render_column_type(column, self);
        let nullability_str = render_nullability(&column);
        let default_str = column
            .default()
            .filter(|default| !matches!(default.kind(), DefaultKind::DBGENERATED(_)))
            .map(|default| self.render_default(default, column.column_type_family()))
            .filter(|default| !default.is_empty())
            .map(|default| format!(" DEFAULT {}", default))
            .unwrap_or_else(String::new);

        format!(
            "{}{} {}{}{}",
            SQL_INDENTATION, column_name, tpe_str, nullability_str, default_str
        )
    }

    fn render_references(&self, foreign_key: &ForeignKeyWalker<'_>) -> String {
        let referenced_columns = foreign_key
            .referenced_column_names()
            .iter()
            .map(Quoted::postgres_ident)
            .join(",");

        format!(
            "REFERENCES {}({}) {} ON UPDATE CASCADE",
            self.quote(&foreign_key.referenced_table().name()),
            referenced_columns,
            render_on_delete(&foreign_key.on_delete_action())
        )
    }

    fn render_default<'a>(&self, default: &'a DefaultValue, family: &ColumnTypeFamily) -> Cow<'a, str> {
        match (default.kind(), family) {
            (DefaultKind::DBGENERATED(val), _) => val.as_str().into(),
            (DefaultKind::VALUE(PrismaValue::String(val)), ColumnTypeFamily::String)
            | (DefaultKind::VALUE(PrismaValue::Enum(val)), ColumnTypeFamily::Enum(_)) => {
                format!("E'{}'", escape_string_literal(&val)).into()
            }
            (DefaultKind::VALUE(PrismaValue::Bytes(b)), ColumnTypeFamily::Binary) => {
                format!("'{}'", format_hex(b)).into()
            }
            (DefaultKind::NOW, ColumnTypeFamily::DateTime) => "CURRENT_TIMESTAMP".into(),
            (DefaultKind::NOW, _) => unreachable!("NOW default on non-datetime column"),
            (DefaultKind::VALUE(val), ColumnTypeFamily::DateTime) => format!("'{}'", val).into(),
            (DefaultKind::VALUE(PrismaValue::String(val)), ColumnTypeFamily::Json) => format!("'{}'", val).into(),
            (DefaultKind::VALUE(val), _) => val.to_string().into(),
            (DefaultKind::SEQUENCE(_), _) => "".into(),
        }
    }

    fn render_create_enum(&self, enm: &EnumWalker<'_>) -> Vec<String> {
        vec![CreateEnum {
            enum_name: enm.name().into(),
            variants: enm.values().iter().map(|s| Cow::Borrowed(s.as_str())).collect(),
        }
        .to_string()]
    }

    fn render_create_index(&self, index: &IndexWalker<'_>) -> String {
        CreateIndex {
            index_name: index.name().into(),
            is_unique: index.index_type().is_unique(),
            table_reference: index.table().name().into(),
            columns: index.columns().map(|c| c.name().into()).collect(),
        }
        .to_string()
    }

    fn render_create_table_as(&self, table: &TableWalker<'_>, table_name: &str) -> String {
        let columns: String = table.columns().map(|column| self.render_column(&column)).join(",\n");

        let primary_columns = table.primary_key_column_names();
        let pk_column_names = primary_columns
            .into_iter()
            .flat_map(|cols| cols.iter())
            .map(|col| self.quote(col))
            .join(",");
        let pk = if !pk_column_names.is_empty() {
            format!(",\n\n{}PRIMARY KEY ({})", SQL_INDENTATION, pk_column_names)
        } else {
            String::new()
        };

        format!(
            "CREATE TABLE {table_name} (\n{columns}{primary_key}\n)",
            table_name = self.quote(table_name),
            columns = columns,
            primary_key = pk,
        )
    }

    fn render_drop_enum(&self, dropped_enum: &EnumWalker<'_>) -> Vec<String> {
        let sql = format!(
            "DROP TYPE {enum_name}",
            enum_name = Quoted::postgres_ident(dropped_enum.name()),
        );

        vec![sql]
    }

    fn render_drop_foreign_key(&self, foreign_key: &ForeignKeyWalker<'_>) -> String {
        format!(
            "ALTER TABLE {table} DROP CONSTRAINT {constraint_name}",
            table = self.quote(foreign_key.table().name()),
            constraint_name = Quoted::postgres_ident(foreign_key.constraint_name().unwrap()),
        )
    }

    fn render_drop_index(&self, index: &IndexWalker<'_>) -> String {
        format!("DROP INDEX {}", self.quote(index.name()))
    }

    fn render_drop_table(&self, table_name: &str) -> Vec<String> {
        vec![format!("DROP TABLE {}", self.quote(&table_name))]
    }

    fn render_redefine_tables(&self, _names: &[RedefineTable], _schemas: &Pair<&SqlSchema>) -> Vec<String> {
        unreachable!("render_redefine_table on Postgres")
    }

    fn render_rename_table(&self, name: &str, new_name: &str) -> String {
        format!(
            "ALTER TABLE {} RENAME TO {}",
            self.quote(name),
            new_name = self.quote(new_name),
        )
    }
}

<<<<<<< HEAD
pub(crate) fn render_column_type(col: &ColumnWalker<'_>, flavour: &PostgresFlavour) -> String {
=======
pub(crate) fn render_column_type(col: &ColumnWalker<'_>) -> Cow<'static, str> {
>>>>>>> 918ee439
    let t = col.column_type();
    let is_autoincrement = col.is_autoincrement();

    if let ColumnTypeFamily::Enum(name) = &t.family {
        return format!("\"{}\"{}", name, if t.arity.is_list() { "[]" } else { "" }).into();
    }

    let native_type = col
        .column_native_type()
        .expect("Missing native type in postgres_renderer::render_column_type()");

    fn render(input: Option<u32>) -> String {
        match input {
            None => "".to_string(),
            Some(arg) => format!("({})", arg),
        }
    }
    fn render_decimal(input: Option<(u32, u32)>) -> String {
        match input {
            None => "".to_string(),
            Some((precision, scale)) => format!("({}, {})", precision, scale),
        }
    }

    let tpe: Cow<'_, str> = match native_type {
        PostgresType::SmallInt if is_autoincrement => "SMALLSERIAL".into(),
        PostgresType::SmallInt => "SMALLINT".into(),
        PostgresType::Integer if is_autoincrement => "SERIAL".into(),
        PostgresType::Integer => "INTEGER".into(),
        PostgresType::BigInt if is_autoincrement => "BIGSERIAL".into(),
        PostgresType::BigInt => "BIGINT".into(),
        PostgresType::Decimal(precision) => format!("DECIMAL{}", render_decimal(precision)).into(),
        PostgresType::Real => "REAL".into(),
        PostgresType::DoublePrecision => "DOUBLE PRECISION".into(),
        PostgresType::VarChar(length) => format!("VARCHAR{}", render(length)).into(),
        PostgresType::Char(length) => format!("CHAR{}", render(length)).into(),
        PostgresType::Text => "TEXT".into(),
        PostgresType::ByteA => "BYTEA".into(),
        PostgresType::Date => "DATE".into(),
        PostgresType::Timestamp(precision) => format!("TIMESTAMP{}", render(precision)).into(),
        PostgresType::Timestamptz(precision) => format!("TIMESTAMPTZ{}", render(precision)).into(),
        PostgresType::Time(precision) => format!("TIME{}", render(precision)).into(),
        PostgresType::Timetz(precision) => format!("TIMETZ{}", render(precision)).into(),
        PostgresType::Boolean => "BOOLEAN".into(),
        PostgresType::Bit(length) => format!("BIT{}", render(length)).into(),
        PostgresType::VarBit(length) => format!("VARBIT{}", render(length)).into(),
        PostgresType::UUID => "UUID".into(),
        PostgresType::Xml => "XML".into(),
        PostgresType::JSON => "JSON".into(),
        PostgresType::JSONB => "JSONB".into(),
    };

<<<<<<< HEAD
    match &t.family {
        ColumnTypeFamily::Boolean => format!("BOOLEAN{}", array),
        ColumnTypeFamily::DateTime => format!("TIMESTAMP(3){}", array),
        ColumnTypeFamily::Float => format!("DECIMAL(65,30){}", array),
        ColumnTypeFamily::Decimal => format!("DECIMAL(65,30){}", array),
        ColumnTypeFamily::Int if is_autoincrement && flavour.is_cockroachdb() => format!("SERIAL4{}", array),
        ColumnTypeFamily::Int if is_autoincrement => format!("SERIAL{}", array),
        ColumnTypeFamily::Int if flavour.is_cockroachdb() => format!("INT4{}", array),
        ColumnTypeFamily::Int => format!("INTEGER{}", array),
        ColumnTypeFamily::BigInt if is_autoincrement => format!("BIGSERIAL{}", array),
        ColumnTypeFamily::BigInt => format!("BIGINT{}", array),
        ColumnTypeFamily::String => format!("TEXT{}", array),
        ColumnTypeFamily::Enum(name) => format!("{}{}", Quoted::postgres_ident(name), array),
        ColumnTypeFamily::Json => format!("JSONB{}", array),
        ColumnTypeFamily::Binary => format!("BYTEA{}", array),
        ColumnTypeFamily::Uuid => unimplemented!("Uuid not handled yet"),
        ColumnTypeFamily::Unsupported(x) => unimplemented!("{} not handled yet", x),
=======
    if t.arity.is_list() {
        format!("{}[]", tpe.to_owned()).into()
    } else {
        tpe
>>>>>>> 918ee439
    }
}

fn escape_string_literal(s: &str) -> Cow<'_, str> {
    static STRING_LITERAL_CHARACTER_TO_ESCAPE_RE: Lazy<Regex> = Lazy::new(|| Regex::new(r#"'|\\"#).unwrap());

    STRING_LITERAL_CHARACTER_TO_ESCAPE_RE.replace_all(s, "\\$0")
}

fn render_alter_column(
    renderer: &PostgresFlavour,
    columns: &Pair<ColumnWalker<'_>>,
    column_changes: &ColumnChanges,
    before_statements: &mut Vec<String>,
    after_statements: &mut Vec<String>,
) -> Vec<String> {
    let mut clauses = Vec::new();
    let steps = expand_alter_column(columns, column_changes);
    let table_name = Quoted::postgres_ident(columns.previous().table().name());
    let column_name = Quoted::postgres_ident(columns.previous().name());

    let alter_column_prefix = format!("ALTER COLUMN {}", column_name);

    for step in steps {
        match step {
            PostgresAlterColumn::DropDefault => {
                clauses.push(format!("{} DROP DEFAULT", &alter_column_prefix));

                // We also need to drop the sequence, in case it isn't used by any other column.
                if let Some(DefaultKind::SEQUENCE(sequence_name)) = columns.previous().default().map(|d| d.kind()) {
                    let sequence_is_still_used = walk_columns(columns.next().schema()).any(|column| matches!(column.default().map(|d| d.kind()), Some(DefaultKind::SEQUENCE(other_sequence)) if other_sequence == sequence_name) && !column.is_same_column(columns.next()));

                    if !sequence_is_still_used {
                        after_statements.push(format!("DROP SEQUENCE {}", Quoted::postgres_ident(sequence_name)));
                    }
                }
            }
            PostgresAlterColumn::SetDefault(new_default) => clauses.push(format!(
                "{} SET DEFAULT {}",
                &alter_column_prefix,
                renderer.render_default(&new_default, columns.next().column_type_family())
            )),
            PostgresAlterColumn::DropNotNull => clauses.push(format!("{} DROP NOT NULL", &alter_column_prefix)),
            PostgresAlterColumn::SetNotNull => clauses.push(format!("{} SET NOT NULL", &alter_column_prefix)),
            PostgresAlterColumn::SetType => clauses.push(format!(
                "{} SET DATA TYPE {}",
                &alter_column_prefix,
                render_column_type(columns.next(), renderer)
            )),
            PostgresAlterColumn::AddSequence => {
                // We imitate the sequence that would be automatically created on a `SERIAL` column.
                //
                // See the postgres docs for more details:
                // https://www.postgresql.org/docs/12/datatype-numeric.html#DATATYPE-SERIAL
                let sequence_name = format!(
                    "{table_name}_{column_name}_seq",
                    table_name = columns.next().table().name(),
                    column_name = columns.next().name()
                )
                .to_lowercase();

                before_statements.push(format!("CREATE SEQUENCE {}", Quoted::postgres_ident(&sequence_name)));

                clauses.push(format!(
                    "{prefix} SET DEFAULT {default}",
                    prefix = alter_column_prefix,
                    default = format_args!("nextval({})", Quoted::postgres_string(&sequence_name))
                ));

                after_statements.push(format!(
                    //todo we should probably get rid of the schema here?
                    "ALTER SEQUENCE {sequence_name} OWNED BY {schema_name}.{table_name}.{column_name}",
                    sequence_name = Quoted::postgres_ident(sequence_name),
                    schema_name = Quoted::postgres_ident(renderer.url.schema()),
                    table_name = table_name,
                    column_name = column_name,
                ));
            }
        }
    }

    clauses
}

fn expand_alter_column(columns: &Pair<ColumnWalker<'_>>, column_changes: &ColumnChanges) -> Vec<PostgresAlterColumn> {
    let mut changes = Vec::new();
    let mut set_type = false;

    for change in column_changes.iter() {
        match change {
            ColumnChange::Default => match (columns.previous().default(), columns.next().default()) {
                (_, Some(next_default)) => changes.push(PostgresAlterColumn::SetDefault((*next_default).clone())),
                (_, None) => changes.push(PostgresAlterColumn::DropDefault),
            },
            ColumnChange::Arity => match (columns.previous().arity(), columns.next().arity()) {
                (ColumnArity::Required, ColumnArity::Nullable) => changes.push(PostgresAlterColumn::DropNotNull),
                (ColumnArity::Nullable, ColumnArity::Required) => changes.push(PostgresAlterColumn::SetNotNull),
                (ColumnArity::List, ColumnArity::Nullable) => {
                    set_type = true;
                    changes.push(PostgresAlterColumn::DropNotNull)
                }
                (ColumnArity::List, ColumnArity::Required) => {
                    set_type = true;
                    changes.push(PostgresAlterColumn::SetNotNull)
                }
                (ColumnArity::Nullable, ColumnArity::List) | (ColumnArity::Required, ColumnArity::List) => {
                    set_type = true;
                }
                (ColumnArity::Nullable, ColumnArity::Nullable)
                | (ColumnArity::Required, ColumnArity::Required)
                | (ColumnArity::List, ColumnArity::List) => (),
            },
            ColumnChange::TypeChanged => set_type = true,
            ColumnChange::Sequence => {
                if columns.previous().is_autoincrement() {
                    // The sequence should be dropped.
                    changes.push(PostgresAlterColumn::DropDefault)
                } else {
                    // The sequence should be created.
                    changes.push(PostgresAlterColumn::AddSequence)
                }
            }
            ColumnChange::Renaming => unreachable!("column renaming"),
        }
    }

    // This is a flag so we don't push multiple SetTypes from arity and type changes.
    if set_type {
        changes.push(PostgresAlterColumn::SetType);
    }

    changes
}

/// https://www.postgresql.org/docs/9.1/sql-altertable.html
#[derive(Debug)]
enum PostgresAlterColumn {
    SetDefault(sql_schema_describer::DefaultValue),
    DropDefault,
    DropNotNull,
    SetType,
    SetNotNull,
    /// Add an auto-incrementing sequence as a default on the column.
    AddSequence,
}<|MERGE_RESOLUTION|>--- conflicted
+++ resolved
@@ -354,12 +354,7 @@
         )
     }
 }
-
-<<<<<<< HEAD
-pub(crate) fn render_column_type(col: &ColumnWalker<'_>, flavour: &PostgresFlavour) -> String {
-=======
-pub(crate) fn render_column_type(col: &ColumnWalker<'_>) -> Cow<'static, str> {
->>>>>>> 918ee439
+pub(crate) fn render_column_type(col: &ColumnWalker<'_>, flavour: &PostgresFlavour) -> Cow<'static, str> {
     let t = col.column_type();
     let is_autoincrement = col.is_autoincrement();
 
@@ -387,6 +382,7 @@
     let tpe: Cow<'_, str> = match native_type {
         PostgresType::SmallInt if is_autoincrement => "SMALLSERIAL".into(),
         PostgresType::SmallInt => "SMALLINT".into(),
+        PostgresType::Integer if is_autoincrement && flavour.is_cockroachdb() => "SERIAL4".into(),
         PostgresType::Integer if is_autoincrement => "SERIAL".into(),
         PostgresType::Integer => "INTEGER".into(),
         PostgresType::BigInt if is_autoincrement => "BIGSERIAL".into(),
@@ -412,30 +408,10 @@
         PostgresType::JSONB => "JSONB".into(),
     };
 
-<<<<<<< HEAD
-    match &t.family {
-        ColumnTypeFamily::Boolean => format!("BOOLEAN{}", array),
-        ColumnTypeFamily::DateTime => format!("TIMESTAMP(3){}", array),
-        ColumnTypeFamily::Float => format!("DECIMAL(65,30){}", array),
-        ColumnTypeFamily::Decimal => format!("DECIMAL(65,30){}", array),
-        ColumnTypeFamily::Int if is_autoincrement && flavour.is_cockroachdb() => format!("SERIAL4{}", array),
-        ColumnTypeFamily::Int if is_autoincrement => format!("SERIAL{}", array),
-        ColumnTypeFamily::Int if flavour.is_cockroachdb() => format!("INT4{}", array),
-        ColumnTypeFamily::Int => format!("INTEGER{}", array),
-        ColumnTypeFamily::BigInt if is_autoincrement => format!("BIGSERIAL{}", array),
-        ColumnTypeFamily::BigInt => format!("BIGINT{}", array),
-        ColumnTypeFamily::String => format!("TEXT{}", array),
-        ColumnTypeFamily::Enum(name) => format!("{}{}", Quoted::postgres_ident(name), array),
-        ColumnTypeFamily::Json => format!("JSONB{}", array),
-        ColumnTypeFamily::Binary => format!("BYTEA{}", array),
-        ColumnTypeFamily::Uuid => unimplemented!("Uuid not handled yet"),
-        ColumnTypeFamily::Unsupported(x) => unimplemented!("{} not handled yet", x),
-=======
     if t.arity.is_list() {
         format!("{}[]", tpe.to_owned()).into()
     } else {
         tpe
->>>>>>> 918ee439
     }
 }
 
