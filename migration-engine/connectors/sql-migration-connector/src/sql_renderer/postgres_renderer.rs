use super::{common::*, SqlRenderer};
use crate::{
    flavour::PostgresFlavour,
    pair::Pair,
    sql_migration::{AddColumn, AlterColumn, AlterEnum, AlterTable, DropColumn, RedefineTable, TableChange},
    sql_schema_differ::{ColumnChange, ColumnChanges},
};
use native_types::PostgresType;
use once_cell::sync::Lazy;
use prisma_value::PrismaValue;
use regex::Regex;
use sql_ddl::postgres::{self as ddl, CreateEnum, CreateIndex};
use sql_schema_describer::{walkers::*, *};
use std::borrow::Cow;

impl SqlRenderer for PostgresFlavour {
    fn quote<'a>(&self, name: &'a str) -> Quoted<&'a str> {
        Quoted::postgres_ident(name)
    }

    fn render_add_foreign_key(&self, foreign_key: &ForeignKeyWalker<'_>) -> String {
        ddl::AlterTable {
            table_name: ddl::PostgresIdentifier::Simple(foreign_key.table().name().into()),
            clauses: vec![ddl::AlterTableClause::AddForeignKey(ddl::ForeignKey {
                constrained_columns: foreign_key.constrained_columns().map(|c| c.name().into()).collect(),
                referenced_columns: foreign_key.referenced_column_names().iter().map(|c| c.into()).collect(),
                constraint_name: foreign_key.constraint_name().map(From::from),
                referenced_table: foreign_key.referenced_table().name().into(),
                on_delete: Some(match foreign_key.on_delete_action() {
                    ForeignKeyAction::Cascade => ddl::ForeignKeyAction::Cascade,
                    ForeignKeyAction::NoAction => ddl::ForeignKeyAction::DoNothing,
                    ForeignKeyAction::Restrict => ddl::ForeignKeyAction::Restrict,
                    ForeignKeyAction::SetDefault => ddl::ForeignKeyAction::SetDefault,
                    ForeignKeyAction::SetNull => ddl::ForeignKeyAction::SetNull,
                }),
                on_update: Some(match foreign_key.on_update_action() {
                    ForeignKeyAction::Cascade => ddl::ForeignKeyAction::Cascade,
                    ForeignKeyAction::NoAction => ddl::ForeignKeyAction::DoNothing,
                    ForeignKeyAction::Restrict => ddl::ForeignKeyAction::Restrict,
                    ForeignKeyAction::SetDefault => ddl::ForeignKeyAction::SetDefault,
                    ForeignKeyAction::SetNull => ddl::ForeignKeyAction::SetNull,
                }),
            })],
        }
        .to_string()
    }

    fn render_alter_enum(&self, alter_enum: &AlterEnum, schemas: &Pair<&SqlSchema>) -> Vec<String> {
        if alter_enum.dropped_variants.is_empty() {
            let stmts: Vec<String> = alter_enum
                .created_variants
                .iter()
                .map(|created_value| {
                    format!(
                        "ALTER TYPE {enum_name} ADD VALUE {value}",
                        enum_name = Quoted::postgres_ident(schemas.enums(&alter_enum.index).previous().name()),
                        value = Quoted::postgres_string(created_value)
                    )
                })
                .collect();

            return stmts;
        }

        let enums = schemas.enums(&alter_enum.index);

        let mut stmts = Vec::with_capacity(10);

        let tmp_name = format!("{}_new", &enums.next().name());
        let tmp_old_name = format!("{}_old", &enums.previous().name());

        stmts.push("BEGIN".to_string());

        // create the new enum with tmp name
        {
            let create_new_enum = format!(
                "CREATE TYPE {enum_name} AS ENUM ({variants})",
                enum_name = Quoted::postgres_ident(&tmp_name),
                variants = enums.next().values().iter().map(Quoted::postgres_string).join(", ")
            );

            stmts.push(create_new_enum);
        }

        // alter type of the current columns to new, with a cast
        {
            let affected_columns = walk_columns(schemas.next()).filter(|column| matches!(&column.column_type().family, ColumnTypeFamily::Enum(name) if name.as_str() == enums.next().name()));

            for column in affected_columns {
                let sql = format!(
                    "ALTER TABLE {schema_name}.{table_name} \
                            ALTER COLUMN {column_name} TYPE {tmp_name} \
                                USING ({column_name}::text::{tmp_name})",
                    schema_name = Quoted::postgres_ident(self.schema_name()),
                    table_name = Quoted::postgres_ident(column.table().name()),
                    column_name = Quoted::postgres_ident(column.name()),
                    tmp_name = Quoted::postgres_ident(&tmp_name),
                );

                stmts.push(sql);
            }
        }

        // rename old enum
        {
            let sql = format!(
                "ALTER TYPE {enum_name} RENAME TO {tmp_old_name}",
                enum_name = Quoted::postgres_ident(enums.previous().name()),
                tmp_old_name = Quoted::postgres_ident(&tmp_old_name)
            );

            stmts.push(sql);
        }

        // rename new enum
        {
            let sql = format!(
                "ALTER TYPE {tmp_name} RENAME TO {enum_name}",
                tmp_name = Quoted::postgres_ident(&tmp_name),
                enum_name = Quoted::postgres_ident(enums.next().name())
            );

            stmts.push(sql)
        }

        // drop old enum
        {
            let sql = format!(
                "DROP TYPE {tmp_old_name}",
                tmp_old_name = Quoted::postgres_ident(&tmp_old_name),
            );

            stmts.push(sql)
        }

        stmts.push("COMMIT".to_string());

        stmts
    }

    fn render_alter_index(&self, indexes: Pair<&IndexWalker<'_>>) -> Vec<String> {
        vec![format!(
            "ALTER INDEX {} RENAME TO {}",
            self.quote(indexes.previous().name()),
            self.quote(indexes.next().name())
        )]
    }

    fn render_alter_table(&self, alter_table: &AlterTable, schemas: &Pair<&SqlSchema>) -> Vec<String> {
        let AlterTable { changes, table_index } = alter_table;

        let mut lines = Vec::new();
        let mut before_statements = Vec::new();
        let mut after_statements = Vec::new();

        let tables = schemas.tables(table_index);

        let mut push_alter_table_line =
            |s: String| lines.push(format!("ALTER TABLE \"{}\" {}", tables.previous().name(), s));

        for change in changes {
            match change {
                TableChange::DropPrimaryKey => push_alter_table_line(format!(
                    "DROP CONSTRAINT {}",
                    Quoted::postgres_ident(
                        tables
                            .previous()
                            .primary_key()
                            .and_then(|pk| pk.constraint_name.as_ref())
                            .expect("Missing constraint name for DROP CONSTRAINT on Postgres.")
                    )
                )),
                TableChange::AddPrimaryKey { columns } => push_alter_table_line(format!(
                    "ADD PRIMARY KEY ({})",
                    columns.iter().map(|colname| self.quote(colname)).join(", ")
                )),
                TableChange::AddColumn(AddColumn { column_index }) => {
                    let column = tables.next().column_at(*column_index);
                    let col_sql = self.render_column(&column);

                    push_alter_table_line(format!("ADD COLUMN {}", col_sql));
                }
                TableChange::DropColumn(DropColumn { index }) => {
                    let name = self.quote(tables.previous().column_at(*index).name());
                    push_alter_table_line(format!("DROP COLUMN {}", name));
                }
                TableChange::AlterColumn(AlterColumn {
                    column_index,
                    changes,
                    type_change: _,
                }) => {
                    let columns = tables.columns(column_index);

                    for line in
                        render_alter_column(self, &columns, changes, &mut before_statements, &mut after_statements)
                            .into_iter()
                    {
                        push_alter_table_line(line)
                    }
                }
                TableChange::DropAndRecreateColumn {
                    column_index,
                    changes: _,
                } => {
                    let columns = tables.columns(column_index);
                    let name = self.quote(columns.previous().name());

                    push_alter_table_line(format!("DROP COLUMN {}", name));

                    let col_sql = self.render_column(columns.next());
                    push_alter_table_line(format!("ADD COLUMN {}", col_sql));
                }
            };
        }

        if lines.is_empty() {
            return Vec::new();
        }

        before_statements
            .into_iter()
            .chain(lines.into_iter())
            .chain(after_statements.into_iter())
            .collect()
    }

    fn render_column(&self, column: &ColumnWalker<'_>) -> String {
        let column_name = self.quote(column.name());
        let tpe_str = render_column_type(column, self);
        let nullability_str = render_nullability(&column);
        let default_str = column
            .default()
            .filter(|default| !matches!(default.kind(), DefaultKind::DBGENERATED(_)))
            .map(|default| self.render_default(default, column.column_type_family()))
            .filter(|default| !default.is_empty())
            .map(|default| format!(" DEFAULT {}", default))
            .unwrap_or_else(String::new);

        format!(
            "{}{} {}{}{}",
            SQL_INDENTATION, column_name, tpe_str, nullability_str, default_str
        )
    }

    fn render_references(&self, foreign_key: &ForeignKeyWalker<'_>) -> String {
        let referenced_columns = foreign_key
            .referenced_column_names()
            .iter()
            .map(Quoted::postgres_ident)
            .join(",");

        format!(
            "REFERENCES {}({}) {} ON UPDATE CASCADE",
            self.quote(&foreign_key.referenced_table().name()),
            referenced_columns,
            render_on_delete(&foreign_key.on_delete_action())
        )
    }

    fn render_default<'a>(&self, default: &'a DefaultValue, family: &ColumnTypeFamily) -> Cow<'a, str> {
        match (default.kind(), family) {
            (DefaultKind::DBGENERATED(val), _) => val.as_str().into(),
            (DefaultKind::VALUE(PrismaValue::String(val)), ColumnTypeFamily::String)
            | (DefaultKind::VALUE(PrismaValue::Enum(val)), ColumnTypeFamily::Enum(_)) => {
                format!("E'{}'", escape_string_literal(&val)).into()
            }
            (DefaultKind::VALUE(PrismaValue::Bytes(b)), ColumnTypeFamily::Binary) => {
                format!("'{}'", format_hex(b)).into()
            }
            (DefaultKind::NOW, ColumnTypeFamily::DateTime) => "CURRENT_TIMESTAMP".into(),
            (DefaultKind::NOW, _) => unreachable!("NOW default on non-datetime column"),
            (DefaultKind::VALUE(val), ColumnTypeFamily::DateTime) => format!("'{}'", val).into(),
            (DefaultKind::VALUE(PrismaValue::String(val)), ColumnTypeFamily::Json) => format!("'{}'", val).into(),
            (DefaultKind::VALUE(val), _) => val.to_string().into(),
            (DefaultKind::SEQUENCE(_), _) => "".into(),
        }
    }

    fn render_create_enum(&self, enm: &EnumWalker<'_>) -> Vec<String> {
        vec![CreateEnum {
            enum_name: enm.name().into(),
            variants: enm.values().iter().map(|s| Cow::Borrowed(s.as_str())).collect(),
        }
        .to_string()]
    }

    fn render_create_index(&self, index: &IndexWalker<'_>) -> String {
        CreateIndex {
            index_name: index.name().into(),
            is_unique: index.index_type().is_unique(),
            table_reference: index.table().name().into(),
            columns: index.columns().map(|c| c.name().into()).collect(),
        }
        .to_string()
    }

    fn render_create_table_as(&self, table: &TableWalker<'_>, table_name: &str) -> String {
        let columns: String = table.columns().map(|column| self.render_column(&column)).join(",\n");

        let primary_columns = table.primary_key_column_names();
        let pk_column_names = primary_columns
            .into_iter()
            .flat_map(|cols| cols.iter())
            .map(|col| self.quote(col))
            .join(",");
        let pk = if !pk_column_names.is_empty() {
            format!(",\n\n{}PRIMARY KEY ({})", SQL_INDENTATION, pk_column_names)
        } else {
            String::new()
        };

        format!(
            "CREATE TABLE {table_name} (\n{columns}{primary_key}\n)",
            table_name = self.quote(table_name),
            columns = columns,
            primary_key = pk,
        )
    }

    fn render_drop_enum(&self, dropped_enum: &EnumWalker<'_>) -> Vec<String> {
        let sql = format!(
            "DROP TYPE {enum_name}",
            enum_name = Quoted::postgres_ident(dropped_enum.name()),
        );

        vec![sql]
    }

    fn render_drop_foreign_key(&self, foreign_key: &ForeignKeyWalker<'_>) -> String {
        format!(
            "ALTER TABLE {table} DROP CONSTRAINT {constraint_name}",
            table = self.quote(foreign_key.table().name()),
            constraint_name = Quoted::postgres_ident(foreign_key.constraint_name().unwrap()),
        )
    }

    fn render_drop_index(&self, index: &IndexWalker<'_>) -> String {
        format!("DROP INDEX {}", self.quote(index.name()))
    }

    fn render_drop_table(&self, table_name: &str) -> Vec<String> {
        vec![format!("DROP TABLE {}", self.quote(&table_name))]
    }

    fn render_redefine_tables(&self, _names: &[RedefineTable], _schemas: &Pair<&SqlSchema>) -> Vec<String> {
        unreachable!("render_redefine_table on Postgres")
    }

    fn render_rename_table(&self, name: &str, new_name: &str) -> String {
        format!(
            "ALTER TABLE {} RENAME TO {}",
            self.quote(name),
            new_name = self.quote(new_name),
        )
    }
}
<<<<<<< HEAD
pub(crate) fn render_column_type(col: &ColumnWalker<'_>, flavour: &PostgresFlavour) -> Cow<'static, str> {
=======

pub(crate) fn render_column_type(col: &ColumnWalker<'_>) -> Cow<'static, str> {
>>>>>>> d621d9b0
    let t = col.column_type();
    let is_autoincrement = col.is_autoincrement();

    if let ColumnTypeFamily::Enum(name) = &t.family {
        return format!("\"{}\"{}", name, if t.arity.is_list() { "[]" } else { "" }).into();
    }

    let native_type = col
        .column_native_type()
        .expect("Missing native type in postgres_renderer::render_column_type()");

    fn render(input: Option<u32>) -> String {
        match input {
            None => "".to_string(),
            Some(arg) => format!("({})", arg),
        }
<<<<<<< HEAD
    }
    fn render_decimal(input: Option<(u32, u32)>) -> String {
        match input {
            None => "".to_string(),
            Some((precision, scale)) => format!("({}, {})", precision, scale),
        }
=======
>>>>>>> d621d9b0
    }
    fn render_decimal(input: Option<(u32, u32)>) -> String {
        match input {
            None => "".to_string(),
            Some((precision, scale)) => format!("({}, {})", precision, scale),
        }
    }

    let tpe: Cow<'_, str> = match native_type {
        PostgresType::SmallInt if is_autoincrement => "SMALLSERIAL".into(),
        PostgresType::SmallInt => "SMALLINT".into(),
        PostgresType::Integer if is_autoincrement => "SERIAL".into(),
        PostgresType::Integer => "INTEGER".into(),
        PostgresType::BigInt if is_autoincrement => "BIGSERIAL".into(),
        PostgresType::BigInt => "BIGINT".into(),
        PostgresType::Decimal(precision) => format!("DECIMAL{}", render_decimal(precision)).into(),
        PostgresType::Real => "REAL".into(),
        PostgresType::DoublePrecision => "DOUBLE PRECISION".into(),
        PostgresType::VarChar(length) => format!("VARCHAR{}", render(length)).into(),
        PostgresType::Char(length) => format!("CHAR{}", render(length)).into(),
        PostgresType::Text => "TEXT".into(),
        PostgresType::ByteA => "BYTEA".into(),
        PostgresType::Date => "DATE".into(),
        PostgresType::Timestamp(precision) => format!("TIMESTAMP{}", render(precision)).into(),
        PostgresType::Timestamptz(precision) => format!("TIMESTAMPTZ{}", render(precision)).into(),
        PostgresType::Time(precision) => format!("TIME{}", render(precision)).into(),
        PostgresType::Timetz(precision) => format!("TIMETZ{}", render(precision)).into(),
        PostgresType::Boolean => "BOOLEAN".into(),
        PostgresType::Bit(length) => format!("BIT{}", render(length)).into(),
        PostgresType::VarBit(length) => format!("VARBIT{}", render(length)).into(),
        PostgresType::UUID => "UUID".into(),
        PostgresType::Xml => "XML".into(),
        PostgresType::JSON => "JSON".into(),
        PostgresType::JSONB => "JSONB".into(),
    };

<<<<<<< HEAD
    let tpe: Cow<'_, str> = match native_type {
        PostgresType::SmallInt if is_autoincrement => "SMALLSERIAL".into(),
        PostgresType::SmallInt => "SMALLINT".into(),
        PostgresType::Integer if is_autoincrement && flavour.is_cockroachdb() => "SERIAL4".into(),
        PostgresType::Integer if is_autoincrement => "SERIAL".into(),
        PostgresType::Integer if flavour.is_cockroachdb() => "INT4".into(),
        PostgresType::Integer => "INTEGER".into(),
        PostgresType::BigInt if is_autoincrement => "BIGSERIAL".into(),
        PostgresType::BigInt => "BIGINT".into(),
        PostgresType::Decimal(precision) => format!("DECIMAL{}", render_decimal(precision)).into(),
        PostgresType::Real => "REAL".into(),
        PostgresType::DoublePrecision => "DOUBLE PRECISION".into(),
        PostgresType::VarChar(length) => format!("VARCHAR{}", render(length)).into(),
        PostgresType::Char(length) => format!("CHAR{}", render(length)).into(),
        PostgresType::Text => "TEXT".into(),
        PostgresType::ByteA => "BYTEA".into(),
        PostgresType::Date => "DATE".into(),
        PostgresType::Timestamp(precision) => format!("TIMESTAMP{}", render(precision)).into(),
        PostgresType::Timestamptz(precision) => format!("TIMESTAMPTZ{}", render(precision)).into(),
        PostgresType::Time(precision) => format!("TIME{}", render(precision)).into(),
        PostgresType::Timetz(precision) => format!("TIMETZ{}", render(precision)).into(),
        PostgresType::Boolean => "BOOLEAN".into(),
        PostgresType::Bit(length) => format!("BIT{}", render(length)).into(),
        PostgresType::VarBit(length) => format!("VARBIT{}", render(length)).into(),
        PostgresType::UUID => "UUID".into(),
        PostgresType::Xml => "XML".into(),
        PostgresType::JSON => "JSON".into(),
        PostgresType::JSONB => "JSONB".into(),
    };

=======
>>>>>>> d621d9b0
    if t.arity.is_list() {
        format!("{}[]", tpe.to_owned()).into()
    } else {
        tpe
    }
}

fn escape_string_literal(s: &str) -> Cow<'_, str> {
    static STRING_LITERAL_CHARACTER_TO_ESCAPE_RE: Lazy<Regex> = Lazy::new(|| Regex::new(r#"'|\\"#).unwrap());

    STRING_LITERAL_CHARACTER_TO_ESCAPE_RE.replace_all(s, "\\$0")
}

fn render_alter_column(
    renderer: &PostgresFlavour,
    columns: &Pair<ColumnWalker<'_>>,
    column_changes: &ColumnChanges,
    before_statements: &mut Vec<String>,
    after_statements: &mut Vec<String>,
) -> Vec<String> {
    let mut clauses = Vec::new();
    let steps = expand_alter_column(columns, column_changes);
    let table_name = Quoted::postgres_ident(columns.previous().table().name());
    let column_name = Quoted::postgres_ident(columns.previous().name());

    let alter_column_prefix = format!("ALTER COLUMN {}", column_name);

    for step in steps {
        match step {
            PostgresAlterColumn::DropDefault => {
                clauses.push(format!("{} DROP DEFAULT", &alter_column_prefix));

                // We also need to drop the sequence, in case it isn't used by any other column.
                if let Some(DefaultKind::SEQUENCE(sequence_name)) = columns.previous().default().map(|d| d.kind()) {
                    let sequence_is_still_used = walk_columns(columns.next().schema()).any(|column| matches!(column.default().map(|d| d.kind()), Some(DefaultKind::SEQUENCE(other_sequence)) if other_sequence == sequence_name) && !column.is_same_column(columns.next()));

                    if !sequence_is_still_used {
                        after_statements.push(format!("DROP SEQUENCE {}", Quoted::postgres_ident(sequence_name)));
                    }
                }
            }
            PostgresAlterColumn::SetDefault(new_default) => clauses.push(format!(
                "{} SET DEFAULT {}",
                &alter_column_prefix,
                renderer.render_default(&new_default, columns.next().column_type_family())
            )),
            PostgresAlterColumn::DropNotNull => clauses.push(format!("{} DROP NOT NULL", &alter_column_prefix)),
            PostgresAlterColumn::SetNotNull => clauses.push(format!("{} SET NOT NULL", &alter_column_prefix)),
            PostgresAlterColumn::SetType => clauses.push(format!(
                "{} SET DATA TYPE {}",
                &alter_column_prefix,
                render_column_type(columns.next(), renderer)
            )),
            PostgresAlterColumn::AddSequence => {
                // We imitate the sequence that would be automatically created on a `SERIAL` column.
                //
                // See the postgres docs for more details:
                // https://www.postgresql.org/docs/12/datatype-numeric.html#DATATYPE-SERIAL
                let sequence_name = format!(
                    "{table_name}_{column_name}_seq",
                    table_name = columns.next().table().name(),
                    column_name = columns.next().name()
                )
                .to_lowercase();

                before_statements.push(format!("CREATE SEQUENCE {}", Quoted::postgres_ident(&sequence_name)));

                clauses.push(format!(
                    "{prefix} SET DEFAULT {default}",
                    prefix = alter_column_prefix,
                    default = format_args!("nextval({})", Quoted::postgres_string(&sequence_name))
                ));

                after_statements.push(format!(
                    //todo we should probably get rid of the schema here?
                    "ALTER SEQUENCE {sequence_name} OWNED BY {schema_name}.{table_name}.{column_name}",
                    sequence_name = Quoted::postgres_ident(sequence_name),
                    schema_name = Quoted::postgres_ident(renderer.url.schema()),
                    table_name = table_name,
                    column_name = column_name,
                ));
            }
        }
    }

    clauses
}

fn expand_alter_column(columns: &Pair<ColumnWalker<'_>>, column_changes: &ColumnChanges) -> Vec<PostgresAlterColumn> {
    let mut changes = Vec::new();
    let mut set_type = false;

    for change in column_changes.iter() {
        match change {
            ColumnChange::Default => match (columns.previous().default(), columns.next().default()) {
                (_, Some(next_default)) => changes.push(PostgresAlterColumn::SetDefault((*next_default).clone())),
                (_, None) => changes.push(PostgresAlterColumn::DropDefault),
            },
            ColumnChange::Arity => match (columns.previous().arity(), columns.next().arity()) {
                (ColumnArity::Required, ColumnArity::Nullable) => changes.push(PostgresAlterColumn::DropNotNull),
                (ColumnArity::Nullable, ColumnArity::Required) => changes.push(PostgresAlterColumn::SetNotNull),
                (ColumnArity::List, ColumnArity::Nullable) => {
                    set_type = true;
                    changes.push(PostgresAlterColumn::DropNotNull)
                }
                (ColumnArity::List, ColumnArity::Required) => {
                    set_type = true;
                    changes.push(PostgresAlterColumn::SetNotNull)
                }
                (ColumnArity::Nullable, ColumnArity::List) | (ColumnArity::Required, ColumnArity::List) => {
                    set_type = true;
                }
                (ColumnArity::Nullable, ColumnArity::Nullable)
                | (ColumnArity::Required, ColumnArity::Required)
                | (ColumnArity::List, ColumnArity::List) => (),
            },
            ColumnChange::TypeChanged => set_type = true,
            ColumnChange::Sequence => {
                if columns.previous().is_autoincrement() {
                    // The sequence should be dropped.
                    changes.push(PostgresAlterColumn::DropDefault)
                } else {
                    // The sequence should be created.
                    changes.push(PostgresAlterColumn::AddSequence)
                }
            }
            ColumnChange::Renaming => unreachable!("column renaming"),
        }
    }

    // This is a flag so we don't push multiple SetTypes from arity and type changes.
    if set_type {
        changes.push(PostgresAlterColumn::SetType);
    }

    changes
}

/// https://www.postgresql.org/docs/9.1/sql-altertable.html
#[derive(Debug)]
enum PostgresAlterColumn {
    SetDefault(sql_schema_describer::DefaultValue),
    DropDefault,
    DropNotNull,
    SetType,
    SetNotNull,
    /// Add an auto-incrementing sequence as a default on the column.
    AddSequence,
}<|MERGE_RESOLUTION|>--- conflicted
+++ resolved
@@ -354,12 +354,7 @@
         )
     }
 }
-<<<<<<< HEAD
 pub(crate) fn render_column_type(col: &ColumnWalker<'_>, flavour: &PostgresFlavour) -> Cow<'static, str> {
-=======
-
-pub(crate) fn render_column_type(col: &ColumnWalker<'_>) -> Cow<'static, str> {
->>>>>>> d621d9b0
     let t = col.column_type();
     let is_autoincrement = col.is_autoincrement();
 
@@ -376,15 +371,6 @@
             None => "".to_string(),
             Some(arg) => format!("({})", arg),
         }
-<<<<<<< HEAD
-    }
-    fn render_decimal(input: Option<(u32, u32)>) -> String {
-        match input {
-            None => "".to_string(),
-            Some((precision, scale)) => format!("({}, {})", precision, scale),
-        }
-=======
->>>>>>> d621d9b0
     }
     fn render_decimal(input: Option<(u32, u32)>) -> String {
         match input {
@@ -421,39 +407,6 @@
         PostgresType::JSONB => "JSONB".into(),
     };
 
-<<<<<<< HEAD
-    let tpe: Cow<'_, str> = match native_type {
-        PostgresType::SmallInt if is_autoincrement => "SMALLSERIAL".into(),
-        PostgresType::SmallInt => "SMALLINT".into(),
-        PostgresType::Integer if is_autoincrement && flavour.is_cockroachdb() => "SERIAL4".into(),
-        PostgresType::Integer if is_autoincrement => "SERIAL".into(),
-        PostgresType::Integer if flavour.is_cockroachdb() => "INT4".into(),
-        PostgresType::Integer => "INTEGER".into(),
-        PostgresType::BigInt if is_autoincrement => "BIGSERIAL".into(),
-        PostgresType::BigInt => "BIGINT".into(),
-        PostgresType::Decimal(precision) => format!("DECIMAL{}", render_decimal(precision)).into(),
-        PostgresType::Real => "REAL".into(),
-        PostgresType::DoublePrecision => "DOUBLE PRECISION".into(),
-        PostgresType::VarChar(length) => format!("VARCHAR{}", render(length)).into(),
-        PostgresType::Char(length) => format!("CHAR{}", render(length)).into(),
-        PostgresType::Text => "TEXT".into(),
-        PostgresType::ByteA => "BYTEA".into(),
-        PostgresType::Date => "DATE".into(),
-        PostgresType::Timestamp(precision) => format!("TIMESTAMP{}", render(precision)).into(),
-        PostgresType::Timestamptz(precision) => format!("TIMESTAMPTZ{}", render(precision)).into(),
-        PostgresType::Time(precision) => format!("TIME{}", render(precision)).into(),
-        PostgresType::Timetz(precision) => format!("TIMETZ{}", render(precision)).into(),
-        PostgresType::Boolean => "BOOLEAN".into(),
-        PostgresType::Bit(length) => format!("BIT{}", render(length)).into(),
-        PostgresType::VarBit(length) => format!("VARBIT{}", render(length)).into(),
-        PostgresType::UUID => "UUID".into(),
-        PostgresType::Xml => "XML".into(),
-        PostgresType::JSON => "JSON".into(),
-        PostgresType::JSONB => "JSONB".into(),
-    };
-
-=======
->>>>>>> d621d9b0
     if t.arity.is_list() {
         format!("{}[]", tpe.to_owned()).into()
     } else {
