--- conflicted
+++ resolved
@@ -5,12 +5,8 @@
 edition = "2018"
 
 [dependencies]
-<<<<<<< HEAD
 async-trait = "0.1.17"
-datamodel = { path = "../../../libs/datamodel" }
-=======
 datamodel = { path = "../../../libs/datamodel/core" }
->>>>>>> 9ad0bf0e
 chrono = { version = "0.4" }
 
 serde = "1.0"
