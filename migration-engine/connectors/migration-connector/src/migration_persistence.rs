--- conflicted
+++ resolved
@@ -1,10 +1,6 @@
 use crate::steps::*;
 use chrono::{DateTime, Utc};
-<<<<<<< HEAD
 use datamodel::{ast::SchemaAst, Datamodel};
-=======
-use datamodel::Datamodel;
->>>>>>> cdf5c04c
 use serde::Serialize;
 
 /// This trait is implemented by each connector. It provides a generic API to store and retrieve [Migration](struct.Migration.html) records.
@@ -20,15 +16,12 @@
         self.last().map(|m| m.datamodel).unwrap_or_else(Datamodel::empty)
     }
 
-<<<<<<< HEAD
     fn current_datamodel_ast(&self) -> SchemaAst {
         self.last()
             .and_then(|m| datamodel::ast::parser::parse(&m.datamodel_string).ok())
             .unwrap_or_else(SchemaAst::empty)
     }
 
-    fn last_non_watch_datamodel(&self) -> Datamodel {
-=======
     fn last_non_watch_applied_migration(&self) -> Option<Migration> {
         self.load_all()
             .into_iter()
@@ -37,7 +30,6 @@
     }
 
     fn last_non_watch_migration(&self) -> Option<Migration> {
->>>>>>> cdf5c04c
         let mut all_migrations = self.load_all();
         all_migrations.reverse();
         all_migrations.into_iter().find(|m| !m.is_watch_migration())
@@ -47,16 +39,6 @@
         self.last_non_watch_migration()
             .map(|m| m.datamodel)
             .unwrap_or_else(Datamodel::empty)
-    }
-
-    fn last_non_watch_datamodel_ast(&self) -> SchemaAst {
-        let mut all_migrations = self.load_all();
-        all_migrations.reverse();
-        all_migrations
-            .into_iter()
-            .find(|m| !m.is_watch_migration())
-            .and_then(|m| datamodel::ast::parser::parse(&m.datamodel_string).ok())
-            .unwrap_or_else(SchemaAst::empty)
     }
 
     /// Returns the last successful Migration.
@@ -175,6 +157,12 @@
         let datetime: DateTime<Utc> = DateTime::from_utc(naive, Utc);
         datetime
     }
+
+    pub fn datamodel_ast(&self) -> SchemaAst {
+        datamodel::ast::parser::parse(&self.datamodel_string)
+            .ok()
+            .unwrap_or_else(SchemaAst::empty)
+    }
 }
 
 impl IsWatchMigration for Migration {
