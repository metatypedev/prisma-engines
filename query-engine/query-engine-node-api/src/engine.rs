use crate::{error::ApiError, log_callback::LogCallback, logger::Logger};
use datamodel::{common::preview_features::PreviewFeature, dml::Datamodel, ValidatedConfiguration};
use futures::FutureExt;
use prisma_models::InternalDataModelBuilder;
use query_core::{
    executor,
    schema::{QuerySchema, QuerySchemaRenderer},
    schema_builder, set_parent_context_from_json_str, MetricFormat, MetricRegistry, QueryExecutor, TxId,
};
use request_handlers::{GraphQLSchemaRenderer, GraphQlHandler, TxInput};
use serde::{Deserialize, Serialize};
use serde_json::json;
use std::{
    collections::{BTreeMap, HashMap},
    future::Future,
    panic::AssertUnwindSafe,
    path::PathBuf,
    sync::Arc,
};
use tokio::sync::RwLock;
use tracing::{field, instrument::WithSubscriber, Instrument, Span};
use tracing_subscriber::filter::LevelFilter;
use user_facing_errors::Error;

use napi::{Env, JsFunction, JsUnknown};
use napi_derive::napi;

/// The main query engine used by JS
#[napi]
pub struct QueryEngine {
    inner: RwLock<Inner>,
    logger: Logger,
}

/// The state of the engine.
enum Inner {
    /// Not connected, holding all data to form a connection.
    Builder(EngineBuilder),
    /// A connected engine, holding all data to disconnect and form a new
    /// connection. Allows querying when on this state.
    Connected(ConnectedEngine),
}

/// Holding the information to reconnect the engine if needed.
#[derive(Debug, Clone)]
struct EngineDatamodel {
    ast: Datamodel,
    raw: String,
}

/// Everything needed to connect to the database and have the core running.
struct EngineBuilder {
    datamodel: EngineDatamodel,
    config: ValidatedConfiguration,
    config_dir: PathBuf,
    env: HashMap<String, String>,
}

/// Internal structure for querying and reconnecting with the engine.
struct ConnectedEngine {
    datamodel: EngineDatamodel,
    query_schema: Arc<QuerySchema>,
    executor: crate::Executor,
    config_dir: PathBuf,
    env: HashMap<String, String>,
    metrics: Option<MetricRegistry>,
}

/// Returned from the `serverInfo` method in javascript.
#[derive(Debug, Serialize)]
#[serde(rename_all = "camelCase")]
struct ServerInfo {
    commit: String,
    version: String,
    primary_connector: Option<String>,
}

#[derive(Debug, Deserialize)]
#[serde(rename_all = "camelCase")]
struct MetricOptions {
    format: MetricFormat,
    #[serde(default)]
    global_labels: HashMap<String, String>,
}

impl MetricOptions {
    fn is_json_format(&self) -> bool {
        self.format == MetricFormat::Json
    }
}

impl ConnectedEngine {
    /// The schema AST for Query Engine core.
    pub fn query_schema(&self) -> &Arc<QuerySchema> {
        &self.query_schema
    }

    /// The query executor.
    pub fn executor(&self) -> &(dyn QueryExecutor + Send + Sync) {
        &*self.executor
    }
}

/// Parameters defining the construction of an engine.
#[derive(Debug, Deserialize)]
#[serde(rename_all = "camelCase")]
struct ConstructorOptions {
    datamodel: String,
    log_level: String,
    #[serde(default)]
    log_queries: bool,
    #[serde(default)]
    datasource_overrides: BTreeMap<String, String>,
    #[serde(default)]
    env: serde_json::Value,
    config_dir: PathBuf,
    #[serde(default)]
    ignore_env_var_errors: bool,
}

impl Inner {
    /// Returns a builder if the engine is not connected
    fn as_builder(&self) -> crate::Result<&EngineBuilder> {
        match self {
            Inner::Builder(ref builder) => Ok(builder),
            Inner::Connected(_) => Err(ApiError::AlreadyConnected),
        }
    }

    /// Returns the engine if connected
    fn as_engine(&self) -> crate::Result<&ConnectedEngine> {
        match self {
            Inner::Builder(_) => Err(ApiError::NotConnected),
            Inner::Connected(ref engine) => Ok(engine),
        }
    }
}

#[napi]
impl QueryEngine {
    /// Parse a validated datamodel and configuration to allow connecting later on.
    #[napi(constructor)]
    pub fn new(env: Env, options: JsUnknown, callback: JsFunction) -> napi::Result<Self> {
        let log_callback = LogCallback::new(env, callback)?;
        log_callback.unref(&env)?;

        let ConstructorOptions {
            datamodel,
            log_level,
            log_queries,
            datasource_overrides,
            env,
            config_dir,
            ignore_env_var_errors,
        } = env.from_js_value(options)?;

        let env = stringify_env_values(env)?; // we cannot trust anything JS sends us from process.env
        let overrides: Vec<(_, _)> = datasource_overrides.into_iter().collect();

        let config = if ignore_env_var_errors {
            datamodel::parse_configuration(&datamodel).map_err(|errors| ApiError::conversion(errors, &datamodel))?
        } else {
            datamodel::parse_configuration(&datamodel)
                .and_then(|mut config| {
                    config
                        .subject
                        .resolve_datasource_urls_from_env(&overrides, |key| env.get(key).map(ToString::to_string))?;

                    Ok(config)
                })
                .map_err(|errors| ApiError::conversion(errors, &datamodel))?
        };

        config
            .subject
            .validate_that_one_datasource_is_provided()
            .map_err(|errors| ApiError::conversion(errors, &datamodel))?;

        let ast = datamodel::parse_datamodel(&datamodel)
            .map_err(|errors| ApiError::conversion(errors, &datamodel))?
            .subject;

        let datamodel = EngineDatamodel { ast, raw: datamodel };
        let enable_metrics = config.subject.preview_features().contains(PreviewFeature::Metrics);
        let enable_tracing = config.subject.preview_features().contains(PreviewFeature::Tracing);

        let builder = EngineBuilder {
            datamodel,
            config,
            config_dir,
            env,
        };

        let log_level = log_level.parse::<LevelFilter>().unwrap();

        Ok(Self {
            inner: RwLock::new(Inner::Builder(builder)),
            logger: Logger::new(log_queries, log_level, log_callback, enable_metrics, enable_tracing),
        })
    }

    /// Connect to the database, allow queries to be run.
    #[napi]
    pub async fn connect(&self, trace: String) -> napi::Result<()> {
        let dispatcher = self.logger.dispatcher();

        async_panic_to_js_error(async {
            let span = tracing::info_span!("prisma:engine:connect", user_facing = true);
            let _ = set_parent_context_from_json_str(&span, &trace);

            let mut inner = self.inner.write().await;
            let builder = inner.as_builder()?;

            let engine = async move {
                // We only support one data source & generator at the moment, so take the first one (default not exposed yet).
                let data_source = builder
                    .config
                    .subject
                    .datasources
                    .first()
                    .ok_or_else(|| ApiError::configuration("No valid data source found"))?;

                let preview_features: Vec<_> = builder.config.subject.preview_features().iter().collect();
                let url = data_source
                    .load_url_with_config_dir(&builder.config_dir, |key| builder.env.get(key).map(ToString::to_string))
                    .map_err(|err| crate::error::ApiError::Conversion(err, builder.datamodel.raw.clone()))?;

                let (db_name, executor) = executor::load(data_source, &preview_features, &url).await?;
                let connector = executor.primary_connector();
                connector.get_connection().await?;

                // Build internal data model
                let internal_data_model = InternalDataModelBuilder::from(&builder.datamodel.ast).build(db_name);

                let query_schema = schema_builder::build(
                    internal_data_model,
                    true, // enable raw queries
                    data_source.capabilities(),
                    preview_features,
                    data_source.referential_integrity(),
                );

                Ok(ConnectedEngine {
                    datamodel: builder.datamodel.clone(),
                    query_schema: Arc::new(query_schema),
                    executor,
                    config_dir: builder.config_dir.clone(),
                    env: builder.env.clone(),
                    metrics: self.logger.metrics(),
                }) as crate::Result<ConnectedEngine>
            }
            .instrument(span)
            .await?;

            *inner = Inner::Connected(engine);

            Ok(())
        })
        .with_subscriber(dispatcher)
        .await?;

        Ok(())
    }

    /// Disconnect and drop the core. Can be reconnected later with `#connect`.
    #[napi]
    pub async fn disconnect(&self, trace: String) -> napi::Result<()> {
        let dispatcher = self.logger.dispatcher();

        async_panic_to_js_error(async {
            let span = tracing::info_span!("prisma:engine:disconnect", user_facing = true);
            let _ = set_parent_context_from_json_str(&span, &trace);

            async {
                let mut inner = self.inner.write().await;
                let engine = inner.as_engine()?;

                let config = datamodel::parse_configuration(&engine.datamodel.raw)
                    .map_err(|errors| ApiError::conversion(errors, &engine.datamodel.raw))?;

                let builder = EngineBuilder {
                    datamodel: engine.datamodel.clone(),
                    config,
                    config_dir: engine.config_dir.clone(),
                    env: engine.env.clone(),
                };

                *inner = Inner::Builder(builder);

                Ok(())
            }
            .instrument(span)
            .await
        })
        .with_subscriber(dispatcher)
        .await
    }

    /// If connected, sends a query to the core and returns the response.
    #[napi]
    pub async fn query(&self, body: String, trace: String, tx_id: Option<String>) -> napi::Result<String> {
        async_panic_to_js_error(async {
            let inner = self.inner.read().await;
            let engine = inner.as_engine()?;

            let query = serde_json::from_str(&body)?;

            let dispatcher = self.logger.dispatcher();

            async move {
<<<<<<< HEAD
                let (span, trace_id) = if tx_id.is_none() {
                    let span = tracing::info_span!("prisma:engine", user_facing = true);
                    let trace_id = set_parent_context_from_json_str(&span, &trace);
                    (span, trace_id)
=======
                let span = if tx_id.is_none() {
                    tracing::info_span!("prisma:query_builder", user_facing = true)
>>>>>>> bce3a1a6
                } else {
                    Span::none()
                };

                let trace_id = set_parent_context_from_json_str(&span, trace);

                let handler = GraphQlHandler::new(engine.executor(), engine.query_schema());
                let response = handler
                    .handle(query, tx_id.map(TxId::from), trace_id)
                    .instrument(span)
                    .await;

                Ok(serde_json::to_string(&response)?)
            }
            .with_subscriber(dispatcher)
            .await
        })
        .await
    }

    /// If connected, attempts to start a transaction in the core and returns its ID.
    #[napi]
    pub async fn start_transaction(&self, input: String, trace: String) -> napi::Result<String> {
        async_panic_to_js_error(async {
            let inner = self.inner.read().await;
            let engine = inner.as_engine()?;

            let dispatcher = self.logger.dispatcher();

            async move {
                let span = tracing::info_span!("prisma:engine:itx_runner", user_facing = true, itx_id = field::Empty);
                set_parent_context_from_json_str(&span, &trace);

                let input: TxInput = serde_json::from_str(&input)?;
                match engine
                    .executor()
                    .start_tx(
                        engine.query_schema().clone(),
                        input.max_wait,
                        input.timeout,
                        input.isolation_level,
                    )
                    .instrument(span)
                    .await
                {
                    Ok(tx_id) => Ok(json!({ "id": tx_id.to_string() }).to_string()),
                    Err(err) => Ok(map_known_error(err)?),
                }
            }
            .with_subscriber(dispatcher)
            .await
        })
        .await
    }

    /// If connected, attempts to commit a transaction with id `tx_id` in the core.
    #[napi]
    pub async fn commit_transaction(&self, tx_id: String, _trace: String) -> napi::Result<String> {
        async_panic_to_js_error(async {
            let inner = self.inner.read().await;
            let engine = inner.as_engine()?;

            let dispatcher = self.logger.dispatcher();

            async move {
                match engine.executor().commit_tx(TxId::from(tx_id)).await {
                    Ok(_) => Ok("{}".to_string()),
                    Err(err) => Ok(map_known_error(err)?),
                }
            }
            .with_subscriber(dispatcher)
            .await
        })
        .await
    }

    /// If connected, attempts to roll back a transaction with id `tx_id` in the core.
    #[napi]
    pub async fn rollback_transaction(&self, tx_id: String, _trace: String) -> napi::Result<String> {
        async_panic_to_js_error(async {
            let inner = self.inner.read().await;
            let engine = inner.as_engine()?;

            let dispatcher = self.logger.dispatcher();

            async move {
                match engine.executor().rollback_tx(TxId::from(tx_id)).await {
                    Ok(_) => Ok("{}".to_string()),
                    Err(err) => Ok(map_known_error(err)?),
                }
            }
            .with_subscriber(dispatcher)
            .await
        })
        .await
    }

    /// Loads the query schema. Only available when connected.
    #[napi]
    pub async fn sdl_schema(&self) -> napi::Result<String> {
        async_panic_to_js_error(async move {
            let inner = self.inner.read().await;
            let engine = inner.as_engine()?;

            Ok(GraphQLSchemaRenderer::render(engine.query_schema().clone()))
        })
        .await
    }

    #[napi]
    pub async fn metrics(&self, json_options: String) -> napi::Result<String> {
        async_panic_to_js_error(async move {
            let inner = self.inner.read().await;
            let engine = inner.as_engine()?;
            let options: MetricOptions = serde_json::from_str(&json_options)?;

            if let Some(metrics) = &engine.metrics {
                if options.is_json_format() {
                    let engine_metrics = metrics.to_json(options.global_labels);
                    let res = serde_json::to_string(&engine_metrics)?;
                    Ok(res)
                } else {
                    Ok(metrics.to_prometheus(options.global_labels))
                }
            } else {
                Err(ApiError::Configuration(
                    "Metrics is not enabled. First set it in the preview features.".to_string(),
                )
                .into())
            }
        })
        .await
    }
}

fn map_known_error(err: query_core::CoreError) -> crate::Result<String> {
    let user_error: user_facing_errors::Error = err.into();
    let value = serde_json::to_string(&user_error)?;

    Ok(value)
}

fn stringify_env_values(origin: serde_json::Value) -> crate::Result<HashMap<String, String>> {
    use serde_json::Value;

    let msg = match origin {
        Value::Object(map) => {
            let mut result: HashMap<String, String> = HashMap::new();

            for (key, val) in map.into_iter() {
                match val {
                    Value::Null => continue,
                    Value::String(val) => {
                        result.insert(key, val);
                    }
                    val => {
                        result.insert(key, val.to_string());
                    }
                }
            }

            return Ok(result);
        }
        Value::Null => return Ok(Default::default()),
        Value::Bool(_) => "Expected an object for the env constructor parameter, got a boolean.",
        Value::Number(_) => "Expected an object for the env constructor parameter, got a number.",
        Value::String(_) => "Expected an object for the env constructor parameter, got a string.",
        Value::Array(_) => "Expected an object for the env constructor parameter, got an array.",
    };

    Err(ApiError::JsonDecode(msg.to_string()))
}

async fn async_panic_to_js_error<F, R>(fut: F) -> napi::Result<R>
where
    F: Future<Output = napi::Result<R>>,
{
    match AssertUnwindSafe(fut).catch_unwind().await {
        Ok(result) => result,
        Err(err) => match Error::extract_panic_message(err) {
            Some(message) => Err(napi::Error::from_reason(format!("PANIC: {}", message))),
            None => Err(napi::Error::from_reason("PANIC: unknown panic".to_string())),
        },
    }
}<|MERGE_RESOLUTION|>--- conflicted
+++ resolved
@@ -308,20 +308,13 @@
             let dispatcher = self.logger.dispatcher();
 
             async move {
-<<<<<<< HEAD
                 let (span, trace_id) = if tx_id.is_none() {
                     let span = tracing::info_span!("prisma:engine", user_facing = true);
                     let trace_id = set_parent_context_from_json_str(&span, &trace);
                     (span, trace_id)
-=======
-                let span = if tx_id.is_none() {
-                    tracing::info_span!("prisma:query_builder", user_facing = true)
->>>>>>> bce3a1a6
                 } else {
-                    Span::none()
+                    (Span::none(), None)
                 };
-
-                let trace_id = set_parent_context_from_json_str(&span, trace);
 
                 let handler = GraphQlHandler::new(engine.executor(), engine.query_schema());
                 let response = handler
