use super::*;
use crate::schema::*;
use chrono::prelude::*;
use indexmap::IndexMap;
use prisma_value::PrismaValue;
use rust_decimal::{prelude::ToPrimitive, Decimal};
use std::{borrow::Borrow, collections::HashSet, convert::TryFrom, sync::Arc};
use uuid::Uuid;

// todo: validate is one of!

pub struct QueryDocumentParser;

// Todo:
// - Use error collections instead of letting first error win.
// - UUID ids are not encoded in any useful way in the schema.
impl QueryDocumentParser {
    /// Parses and validates a set of selections against a schema (output) object.
    /// On an output object, optional types designate whether or not an output field can be nulled.
    /// In contrast, nullable and optional types on an input object are separate concepts.
    /// The above is the reason we don't need to check nullability here, as it is done by the output
    /// validation in the serialization step.
    pub fn parse_object(
        parent_path: QueryPath,
        selections: &[Selection],
        schema_object: &ObjectTypeStrongRef,
    ) -> QueryParserResult<ParsedObject> {
        let path = parent_path.add(schema_object.name().to_string());

        // Basic invariant not (yet) encoded in the schema: Output objects can't be empty.
        if selections.is_empty() {
            return Err(QueryParserError {
                path,
                error_kind: QueryParserErrorKind::FieldCountError(FieldCountError::new(Some(1), None, 0)),
            });
        }

        selections
            .iter()
            .map(|selection| match schema_object.find_field(selection.name()) {
                Some(ref field) => Self::parse_field(path.clone(), selection, field),
                None => Err(QueryParserError {
                    path: path.add(selection.name().into()),
                    error_kind: QueryParserErrorKind::FieldNotFoundError,
                }),
            })
            .collect::<QueryParserResult<Vec<ParsedField>>>()
            .map(|fields| ParsedObject { fields })
    }

    /// Parses and validates a selection against a schema (output) field.
    fn parse_field(
        parent_path: QueryPath,
        selection: &Selection,
        schema_field: &OutputFieldRef,
    ) -> QueryParserResult<ParsedField> {
        let path = parent_path.add(schema_field.name.clone());

        // Parse and validate all provided arguments for the field
        Self::parse_arguments(path.clone(), schema_field, selection.arguments()).and_then(|arguments| {
            // If the output type of the field is an object type of any form, validate the sub selection as well.
            let nested_fields = schema_field
                .field_type
                .as_object_type()
                .map(|obj| Self::parse_object(path.clone(), selection.nested_selections(), &obj));

            let nested_fields = match nested_fields {
                Some(sub) => Some(sub?),
                None => None,
            };

            Ok(ParsedField {
                name: selection.name().to_string(),
                alias: selection.alias().clone(),
                arguments,
                nested_fields,
                schema_field: Arc::clone(schema_field),
            })
        })
    }

    /// Parses and validates selection arguments against a schema defined field.
    pub fn parse_arguments(
        parent_path: QueryPath,
        schema_field: &OutputFieldRef,
        given_arguments: &[(String, QueryValue)],
    ) -> QueryParserResult<Vec<ParsedArgument>> {
        let left: HashSet<&str> = schema_field.arguments.iter().map(|arg| arg.name.as_str()).collect();
        let right: HashSet<&str> = given_arguments.iter().map(|arg| arg.0.as_str()).collect();
        let diff = Diff::new(&left, &right);

        // All arguments that are not in the schema cause an error.
        diff.right
            .into_iter()
            .map(|extra_arg| {
                Err(QueryParserError {
                    path: parent_path.add(extra_arg.to_string()),
                    error_kind: QueryParserErrorKind::ArgumentNotFoundError,
                })
            })
            .collect::<QueryParserResult<Vec<()>>>()?;

        // Check remaining arguments
        schema_field
            .arguments
            .iter()
            .filter_map(|schema_input_arg| {
                // Match schema argument field to an argument field in the incoming document.
                let selection_arg: Option<(String, QueryValue)> = given_arguments
                    .iter()
                    .find(|given_argument| given_argument.0 == schema_input_arg.name)
                    .cloned();

                let path = parent_path.add(schema_input_arg.name.clone());

                // If optional and not present ignore the field.
                // If present, parse normally.
                // If not present but required, throw a validation error.
                match selection_arg {
                    Some((_, value)) => Some(
                        Self::parse_input_value(path.clone(), value, &schema_input_arg.field_types).map(|value| {
                            ParsedArgument {
                                name: schema_input_arg.name.clone(),
                                value,
                            }
                        }),
                    ),

                    None if !schema_input_arg.is_required => None,
                    _ => Some(Err(QueryParserError {
                        path,
                        error_kind: QueryParserErrorKind::RequiredValueNotSetError,
                    })),
                }
            })
            .collect::<Vec<QueryParserResult<ParsedArgument>>>()
            .into_iter()
            .collect()
    }

    /// Parses and validates a QueryValue against possible input types.
    /// Matching is done in order of definition on the input type. First matching type wins.
    pub fn parse_input_value(
        parent_path: QueryPath,
        value: QueryValue,
        possible_input_types: &[InputType],
    ) -> QueryParserResult<ParsedInputValue> {
        let mut parse_results = vec![];

        for input_type in possible_input_types {
            let value = value.clone();
            let result = match (&value, input_type) {
                // Null handling
                (QueryValue::Null, InputType::Scalar(ScalarType::Null)) => {
                    Ok(ParsedInputValue::Single(PrismaValue::Null))
                }
                (QueryValue::Null, _) => Err(QueryParserError {
                    path: parent_path.clone(),
                    error_kind: QueryParserErrorKind::RequiredValueNotSetError,
                }),

                // Scalar handling
                (_, InputType::Scalar(scalar)) => {
                    Self::parse_scalar(&parent_path, value, &scalar).map(ParsedInputValue::Single)
                }

                // Enum handling
                (QueryValue::Enum(_), InputType::Enum(et)) => Self::parse_enum(&parent_path, value, et),
                (QueryValue::String(_), InputType::Enum(et)) => Self::parse_enum(&parent_path, value, et),
                (QueryValue::Boolean(_), InputType::Enum(et)) => Self::parse_enum(&parent_path, value, et),

                // List handling.
                (QueryValue::List(values), InputType::List(l)) => {
                    Self::parse_list(&parent_path, values.clone(), &l).map(ParsedInputValue::List)
                }

                // Object handling
                (QueryValue::Object(o), InputType::Object(obj)) => {
                    Self::parse_input_object(parent_path.clone(), o.clone(), obj.into_arc()).map(ParsedInputValue::Map)
                }

                // Invalid combinations
                _ => Err(QueryParserError {
                    path: parent_path.clone(),
                    error_kind: QueryParserErrorKind::ValueTypeMismatchError {
                        have: value,
                        want: input_type.clone(),
                    },
                }),
            };

            parse_results.push(result);
        }

        let (successes, mut failures): (Vec<_>, Vec<_>) = parse_results.into_iter().partition(|result| result.is_ok());
        if successes.is_empty() {
            if failures.len() == 1 {
                failures.pop().unwrap()
            } else {
                Err(QueryParserError {
                    path: parent_path,
                    error_kind: QueryParserErrorKind::InputUnionParseError {
                        parsing_errors: failures
                            .into_iter()
                            .map(|err| match err {
                                Err(e) => e,
                                Ok(_) => unreachable!("Expecting to only have Result::Err in the `failures` vector."),
                            })
                            .collect(),
                    },
                })
            }
        } else {
            successes.into_iter().next().unwrap()
        }
    }

    /// Attempts to parse given query value into a concrete PrismaValue based on given scalar type.
<<<<<<< HEAD
    pub fn parse_scalar(value: QueryValue, scalar_type: &ScalarType) -> QueryParserResult<PrismaValue> {
        match (value, scalar_type.clone()) {
            (QueryValue::Null, typ) => Ok(PrismaValue::null(&typ)),
            (QueryValue::String(s), ScalarType::String) => Ok(PrismaValue::String(s)),
            (QueryValue::String(s), ScalarType::DateTime) => {
                Self::parse_datetime(s.as_str()).map(PrismaValue::DateTime)
            }
            (QueryValue::String(s), ScalarType::Json) => Ok(PrismaValue::Json(Self::parse_json(&s).map(|_| s)?)),
            (QueryValue::String(s), ScalarType::JsonList) => Self::parse_json_list(&s),
            (QueryValue::String(s), ScalarType::UUID) => Self::parse_uuid(s.as_str()).map(PrismaValue::Uuid),
=======
    pub fn parse_scalar(
        parent_path: &QueryPath,
        value: QueryValue,
        scalar_type: &ScalarType,
    ) -> QueryParserResult<PrismaValue> {
        match (value, scalar_type.clone()) {
            (QueryValue::String(s), ScalarType::String) => Ok(PrismaValue::String(s)),
            (QueryValue::String(s), ScalarType::DateTime) => {
                Self::parse_datetime(parent_path, s.as_str()).map(PrismaValue::DateTime)
            }
            (QueryValue::String(s), ScalarType::Json) => {
                Ok(PrismaValue::Json(Self::parse_json(parent_path, &s).map(|_| s)?))
            }
            (QueryValue::String(s), ScalarType::JsonList) => Self::parse_json_list(parent_path, &s),
            (QueryValue::String(s), ScalarType::UUID) => {
                Self::parse_uuid(parent_path, s.as_str()).map(PrismaValue::Uuid)
            }
>>>>>>> 4a88935f
            (QueryValue::Int(i), ScalarType::Float) => Ok(PrismaValue::Float(Decimal::from(i))),
            (QueryValue::Int(i), ScalarType::Int) => Ok(PrismaValue::Int(i)),
            (QueryValue::Float(f), ScalarType::Float) => Ok(PrismaValue::Float(f)),
            (QueryValue::Float(f), ScalarType::Int) => Ok(PrismaValue::Int(f.to_i64().unwrap())),
            (QueryValue::Boolean(b), ScalarType::Boolean) => Ok(PrismaValue::Boolean(b)),

<<<<<<< HEAD
            // All other combinations are invalid.
            (qv, _) => Err(QueryParserError::ValueTypeMismatchError {
                have: qv,
                want: InputType::Scalar(scalar_type.clone()),
=======
            // All other combinations are value type mismatches.
            (qv, _) => Err(QueryParserError {
                path: parent_path.clone(),
                error_kind: QueryParserErrorKind::ValueTypeMismatchError {
                    have: qv,
                    want: InputType::Scalar(scalar_type.clone()),
                },
>>>>>>> 4a88935f
            }),
        }
    }

    pub fn parse_datetime(path: &QueryPath, s: &str) -> QueryParserResult<DateTime<Utc>> {
        let fmt = "%Y-%m-%dT%H:%M:%S%.3f";
        Utc.datetime_from_str(s.trim_end_matches('Z'), fmt)
            .map(|dt| DateTime::<Utc>::from_utc(dt.naive_utc(), Utc))
            .map_err(|err| QueryParserError {
                path: path.clone(),
                error_kind: QueryParserErrorKind::ValueParseError(format!(
                    "Invalid DateTime: {} DateTime must adhere to format: %Y-%m-%dT%H:%M:%S%.3f",
                    err
                )),
            })
    }

    // [DTODO] This is likely incorrect or at least using the wrong abstractions.
    pub fn parse_json_list(path: &QueryPath, s: &str) -> QueryParserResult<PrismaValue> {
        let json = Self::parse_json(path, s)?;

        let values = json.as_array().ok_or_else(|| QueryParserError {
            path: path.clone(),
            error_kind: QueryParserErrorKind::AssertionError("JSON parameter needs to be an array".into()),
        })?;

        let mut prisma_values = Vec::with_capacity(values.len());

        for v in values.into_iter() {
            let pv = PrismaValue::try_from(v.clone()).map_err(|_| QueryParserError {
                path: path.clone(),
                error_kind: QueryParserErrorKind::AssertionError("Nested JSON arguments are not supported".into()),
            })?;

            prisma_values.push(pv);
        }

        Ok(PrismaValue::List(prisma_values))
    }

    pub fn parse_json(path: &QueryPath, s: &str) -> QueryParserResult<serde_json::Value> {
        serde_json::from_str(s).map_err(|err| QueryParserError {
            path: path.clone(),
            error_kind: QueryParserErrorKind::ValueParseError(format!("Invalid json: {}", err)),
        })
    }

    pub fn parse_uuid(path: &QueryPath, s: &str) -> QueryParserResult<Uuid> {
        Uuid::parse_str(s).map_err(|err| QueryParserError {
            path: path.clone(),
            error_kind: QueryParserErrorKind::ValueParseError(format!("Invalid UUID: {}", err)),
        })
    }

    pub fn parse_list(
        path: &QueryPath,
        values: Vec<QueryValue>,
        value_type: &InputType,
    ) -> QueryParserResult<Vec<ParsedInputValue>> {
        values
            .into_iter()
            .map(|val| Self::parse_input_value(path.clone(), val, &[value_type.clone()]))
            .collect::<QueryParserResult<Vec<ParsedInputValue>>>()
    }

    pub fn parse_enum(path: &QueryPath, val: QueryValue, typ: &EnumTypeRef) -> QueryParserResult<ParsedInputValue> {
        let raw = match val {
            QueryValue::Enum(s) => s,
            QueryValue::String(s) => s,
            QueryValue::Boolean(b) => if b { "true" } else { "false" }.to_owned(), // Case where a bool was misinterpreted as constant literal
            _ => {
                return Err(QueryParserError {
                    path: path.clone(),
                    error_kind: QueryParserErrorKind::ValueParseError(format!(
                        "Unexpected Enum value type {:?} for enum {}",
                        val,
                        typ.name()
                    )),
                });
            }
        };

        let err = |name: &str| {
            Err(QueryParserError {
                path: path.clone(),
                error_kind: QueryParserErrorKind::ValueParseError(format!(
                    "Enum value '{}' is invalid for enum type {}",
                    raw, name
                )),
            })
        };

        match typ.borrow() {
            EnumType::Internal(i) => match i.map_input_value(&raw) {
                Some(value) => Ok(ParsedInputValue::Single(value)),
                None => err(&i.name),
            },
            EnumType::String(s) => match s.value_for(raw.as_str()) {
                Some(val) => Ok(ParsedInputValue::Single(PrismaValue::String(val.to_owned()))),
                None => err(&s.name),
            },
            EnumType::FieldRef(f) => match f.value_for(raw.as_str()) {
                Some(value) => Ok(ParsedInputValue::ScalarField(value.clone())),
                None => err(&f.name),
            },
        }
    }

    /// Parses and validates an input object recursively.
    pub fn parse_input_object(
        parent_path: QueryPath,
        object: IndexMap<String, QueryValue>,
        schema_object: InputObjectTypeStrongRef,
    ) -> QueryParserResult<ParsedInputMap> {
        let path = parent_path.add(schema_object.name.clone());
        let left: HashSet<&str> = schema_object
            .get_fields()
            .iter()
            .map(|field| field.name.as_str())
            .collect();

        let right: HashSet<&str> = object.keys().map(|k| k.as_str()).collect();
        let diff = Diff::new(&left, &right);

        // First, check that all fields **not** provided in the query (left diff) are optional,
        // i.e. run the validation but disregard the result, or have defaults, in which case the
        // value pair gets added to the result.
        diff.left
            .into_iter()
            .filter_map(|unset_field_name| {
                let field = schema_object.find_field(*unset_field_name).unwrap();
                let path = path.add(field.name.clone());
                let default_pair = field.default_value.clone().map(|def| (&field.name, def));

                // If the input field has a default, add the default to the result.
                // If it's not optional and has no default, a required field has not been provided.
                match default_pair {
                    Some((k, dv)) => {
                        dv.get().map(
                            |pv| match Self::parse_input_value(path, pv.into(), &field.field_types) {
                                Ok(value) => Ok((k.clone(), value)),
                                Err(err) => Err(err),
                            },
                        )
                    }

                    None if field.is_required => Some(Err(QueryParserError {
                        path: path.clone(),
                        error_kind: QueryParserErrorKind::RequiredValueNotSetError,
                    })),

                    _ => None,
                }
            })
            .collect::<QueryParserResult<Vec<_>>>()
            .and_then(|defaults| {
                // Checks all fields on the provided input object. This will catch extra / unknown fields and parsing errors.
                object
                    .into_iter()
                    .map(|(k, v)| match schema_object.find_field(k.as_str()) {
                        Some(field) => Self::parse_input_value(path.add(field.name.clone()), v, &field.field_types)
                            .map(|parsed| (k, parsed)),

                        None => Err(QueryParserError {
                            path: path.add(k),
                            error_kind: QueryParserErrorKind::FieldNotFoundError,
                        }),
                    })
                    .collect::<QueryParserResult<Vec<_>>>()
                    .map(|mut tuples| {
                        tuples.extend(defaults.into_iter());
                        tuples.into_iter().collect()
                    })
            })
            .and_then(|map: ParsedInputMap| {
                let num_fields = map.len();
                let too_many = schema_object
                    .constraints
                    .max_num_fields
                    .map(|max| num_fields > max)
                    .unwrap_or(false);

                let too_few = schema_object
                    .constraints
                    .min_num_fields
                    .map(|min| num_fields < min)
                    .unwrap_or(false);

                if too_many || too_few {
                    Err(QueryParserError {
                        path: path,
                        error_kind: QueryParserErrorKind::FieldCountError(FieldCountError::new(
                            schema_object.constraints.min_num_fields.clone(),
                            schema_object.constraints.max_num_fields.clone(),
                            map.len(),
                        )),
                    })
                } else {
                    Ok(map)
                }
            })
    }
}

#[derive(Debug)]
struct Diff<'a, T: std::cmp::Eq + std::hash::Hash> {
    pub left: Vec<&'a T>,
    pub right: Vec<&'a T>,
    pub equal: Vec<&'a T>,
}

impl<'a, T: std::cmp::Eq + std::hash::Hash> Diff<'a, T> {
    fn new(left_side: &'a HashSet<T>, right_side: &'a HashSet<T>) -> Diff<'a, T> {
        let left: Vec<&T> = left_side.difference(right_side).collect();
        let right: Vec<&T> = right_side.difference(left_side).collect();
        let equal: Vec<&T> = left_side.intersection(right_side).collect();

        Diff { left, right, equal }
    }
}<|MERGE_RESOLUTION|>--- conflicted
+++ resolved
@@ -216,18 +216,6 @@
     }
 
     /// Attempts to parse given query value into a concrete PrismaValue based on given scalar type.
-<<<<<<< HEAD
-    pub fn parse_scalar(value: QueryValue, scalar_type: &ScalarType) -> QueryParserResult<PrismaValue> {
-        match (value, scalar_type.clone()) {
-            (QueryValue::Null, typ) => Ok(PrismaValue::null(&typ)),
-            (QueryValue::String(s), ScalarType::String) => Ok(PrismaValue::String(s)),
-            (QueryValue::String(s), ScalarType::DateTime) => {
-                Self::parse_datetime(s.as_str()).map(PrismaValue::DateTime)
-            }
-            (QueryValue::String(s), ScalarType::Json) => Ok(PrismaValue::Json(Self::parse_json(&s).map(|_| s)?)),
-            (QueryValue::String(s), ScalarType::JsonList) => Self::parse_json_list(&s),
-            (QueryValue::String(s), ScalarType::UUID) => Self::parse_uuid(s.as_str()).map(PrismaValue::Uuid),
-=======
     pub fn parse_scalar(
         parent_path: &QueryPath,
         value: QueryValue,
@@ -241,23 +229,19 @@
             (QueryValue::String(s), ScalarType::Json) => {
                 Ok(PrismaValue::Json(Self::parse_json(parent_path, &s).map(|_| s)?))
             }
+            (QueryValue::String(s), ScalarType::XML) => {
+                Ok(PrismaValue::Xml(Self::parse_xml(parent_path, &s).map(|_| s)?))
+            }
             (QueryValue::String(s), ScalarType::JsonList) => Self::parse_json_list(parent_path, &s),
             (QueryValue::String(s), ScalarType::UUID) => {
                 Self::parse_uuid(parent_path, s.as_str()).map(PrismaValue::Uuid)
             }
->>>>>>> 4a88935f
             (QueryValue::Int(i), ScalarType::Float) => Ok(PrismaValue::Float(Decimal::from(i))),
             (QueryValue::Int(i), ScalarType::Int) => Ok(PrismaValue::Int(i)),
             (QueryValue::Float(f), ScalarType::Float) => Ok(PrismaValue::Float(f)),
             (QueryValue::Float(f), ScalarType::Int) => Ok(PrismaValue::Int(f.to_i64().unwrap())),
             (QueryValue::Boolean(b), ScalarType::Boolean) => Ok(PrismaValue::Boolean(b)),
 
-<<<<<<< HEAD
-            // All other combinations are invalid.
-            (qv, _) => Err(QueryParserError::ValueTypeMismatchError {
-                have: qv,
-                want: InputType::Scalar(scalar_type.clone()),
-=======
             // All other combinations are value type mismatches.
             (qv, _) => Err(QueryParserError {
                 path: parent_path.clone(),
@@ -265,7 +249,6 @@
                     have: qv,
                     want: InputType::Scalar(scalar_type.clone()),
                 },
->>>>>>> 4a88935f
             }),
         }
     }
