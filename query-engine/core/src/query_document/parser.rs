use super::*;
use crate::schema::*;
use chrono::prelude::*;
use indexmap::IndexMap;
use prisma_value::PrismaValue;
use rust_decimal::{prelude::ToPrimitive, Decimal};
use std::{borrow::Borrow, collections::HashSet, convert::TryFrom, sync::Arc};
use uuid::Uuid;

// todo: validate is one of!

pub struct QueryDocumentParser;

impl QueryDocumentParser {
    /// Parses and validates a set of selections against a schema (output) object.
    /// On an output object, optional types designate whether or not an output field can be nulled.
    /// In contrast, nullable and optional types on an input object are separate concepts.
    /// The above is the reason we don't need to check nullability here, as it is done by the output
    /// validation in the serialization step.
    pub fn parse_object(
        parent_path: QueryPath,
        selections: &[Selection],
        schema_object: &ObjectTypeStrongRef,
    ) -> QueryParserResult<ParsedObject> {
        let path = parent_path.add(schema_object.name().to_string());

        // Basic invariant not (yet) encoded in the schema: Output objects can't be empty.
        if selections.is_empty() {
            return Err(QueryParserError {
                path,
                error_kind: QueryParserErrorKind::FieldCountError(FieldCountError::new(Some(1), None, 0)),
            });
        }

        selections
            .iter()
            .map(|selection| match schema_object.find_field(selection.name()) {
                Some(ref field) => Self::parse_field(path.clone(), selection, field),
                None => Err(QueryParserError {
                    path: path.add(selection.name().into()),
                    error_kind: QueryParserErrorKind::FieldNotFoundError,
                }),
            })
            .collect::<QueryParserResult<Vec<ParsedField>>>()
            .map(|fields| ParsedObject { fields })
    }

    /// Parses and validates a selection against a schema (output) field.
    fn parse_field(
        parent_path: QueryPath,
        selection: &Selection,
        schema_field: &OutputFieldRef,
    ) -> QueryParserResult<ParsedField> {
        let path = parent_path.add(schema_field.name.clone());

        // Parse and validate all provided arguments for the field
        Self::parse_arguments(path.clone(), schema_field, selection.arguments()).and_then(|arguments| {
            // If the output type of the field is an object type of any form, validate the sub selection as well.
            let nested_fields = schema_field
                .field_type
                .as_object_type()
                .map(|obj| Self::parse_object(path.clone(), selection.nested_selections(), &obj));

            let nested_fields = match nested_fields {
                Some(sub) => Some(sub?),
                None => None,
            };

            Ok(ParsedField {
                name: selection.name().to_string(),
                alias: selection.alias().clone(),
                arguments,
                nested_fields,
                schema_field: Arc::clone(schema_field),
            })
        })
    }

    /// Parses and validates selection arguments against a schema defined field.
    pub fn parse_arguments(
        parent_path: QueryPath,
        schema_field: &OutputFieldRef,
        given_arguments: &[(String, QueryValue)],
    ) -> QueryParserResult<Vec<ParsedArgument>> {
        let left: HashSet<&str> = schema_field.arguments.iter().map(|arg| arg.name.as_str()).collect();
        let right: HashSet<&str> = given_arguments.iter().map(|arg| arg.0.as_str()).collect();
        let diff = Diff::new(&left, &right);

        // All arguments that are not in the schema cause an error.
        diff.right
            .into_iter()
            .map(|extra_arg| {
                Err(QueryParserError {
                    path: parent_path.add(extra_arg.to_string()),
                    error_kind: QueryParserErrorKind::ArgumentNotFoundError,
                })
            })
            .collect::<QueryParserResult<Vec<()>>>()?;

        // Check remaining arguments
        schema_field
            .arguments
            .iter()
            .filter_map(|schema_input_arg| {
                // Match schema argument field to an argument field in the incoming document.
                let selection_arg: Option<(String, QueryValue)> = given_arguments
                    .iter()
                    .find(|given_argument| given_argument.0 == schema_input_arg.name)
                    .cloned();

                let path = parent_path.add(schema_input_arg.name.clone());

                // If optional and not present ignore the field.
                // If present, parse normally.
                // If not present but required, throw a validation error.
                match selection_arg {
                    Some((_, value)) => Some(
                        Self::parse_input_value(path.clone(), value, &schema_input_arg.field_types).map(|value| {
                            ParsedArgument {
                                name: schema_input_arg.name.clone(),
                                value,
                            }
                        }),
                    ),

                    None if !schema_input_arg.is_required => None,
                    _ => Some(Err(QueryParserError {
                        path,
                        error_kind: QueryParserErrorKind::RequiredValueNotSetError,
                    })),
                }
            })
            .collect::<Vec<QueryParserResult<ParsedArgument>>>()
            .into_iter()
            .collect()
    }

    /// Parses and validates a QueryValue against possible input types.
    /// Matching is done in order of definition on the input type. First matching type wins.
    pub fn parse_input_value(
        parent_path: QueryPath,
        value: QueryValue,
        possible_input_types: &[InputType],
    ) -> QueryParserResult<ParsedInputValue> {
        let mut parse_results = vec![];

        for input_type in possible_input_types {
            let value = value.clone();
            let result = match (&value, input_type) {
                // Null handling
                (QueryValue::Null, InputType::Scalar(ScalarType::Null)) => {
                    Ok(ParsedInputValue::Single(PrismaValue::Null))
                }
                (QueryValue::Null, _) => Err(QueryParserError {
                    path: parent_path.clone(),
                    error_kind: QueryParserErrorKind::RequiredValueNotSetError,
                }),

                // Scalar handling
                (_, InputType::Scalar(scalar)) => {
                    Self::parse_scalar(&parent_path, value, &scalar).map(ParsedInputValue::Single)
                }

                // Enum handling
                (QueryValue::Enum(_), InputType::Enum(et)) => Self::parse_enum(&parent_path, value, et),
                (QueryValue::String(_), InputType::Enum(et)) => Self::parse_enum(&parent_path, value, et),
                (QueryValue::Boolean(_), InputType::Enum(et)) => Self::parse_enum(&parent_path, value, et),

                // List handling.
                (QueryValue::List(values), InputType::List(l)) => {
                    Self::parse_list(&parent_path, values.clone(), &l).map(ParsedInputValue::List)
                }

                // Object handling
                (QueryValue::Object(o), InputType::Object(obj)) => {
                    Self::parse_input_object(parent_path.clone(), o.clone(), obj.into_arc()).map(ParsedInputValue::Map)
                }

                // Invalid combinations
                _ => Err(QueryParserError {
                    path: parent_path.clone(),
                    error_kind: QueryParserErrorKind::ValueTypeMismatchError {
                        have: value,
                        want: input_type.clone(),
                    },
                }),
            };

            parse_results.push(result);
        }

        let (successes, mut failures): (Vec<_>, Vec<_>) = parse_results.into_iter().partition(|result| result.is_ok());
        if successes.is_empty() {
            if failures.len() == 1 {
                failures.pop().unwrap()
            } else {
                Err(QueryParserError {
                    path: parent_path,
                    error_kind: QueryParserErrorKind::InputUnionParseError {
                        parsing_errors: failures
                            .into_iter()
                            .map(|err| match err {
                                Err(e) => e,
                                Ok(_) => unreachable!("Expecting to only have Result::Err in the `failures` vector."),
                            })
                            .collect(),
                    },
                })
            }
        } else {
            successes.into_iter().next().unwrap()
        }
    }

    /// Attempts to parse given query value into a concrete PrismaValue based on given scalar type.
    pub fn parse_scalar(
        parent_path: &QueryPath,
        value: QueryValue,
        scalar_type: &ScalarType,
    ) -> QueryParserResult<PrismaValue> {
        match (value, scalar_type.clone()) {
            (QueryValue::String(s), ScalarType::String) => Ok(PrismaValue::String(s)),
            (QueryValue::String(s), ScalarType::DateTime) => {
                Self::parse_datetime(parent_path, s.as_str()).map(PrismaValue::DateTime)
            }
            (QueryValue::String(s), ScalarType::Json) => {
                Ok(PrismaValue::Json(Self::parse_json(parent_path, &s).map(|_| s)?))
            }
<<<<<<< HEAD
            (QueryValue::String(s), ScalarType::XML) => todo!(),
=======
            (QueryValue::String(s), ScalarType::XML) => Ok(PrismaValue::Xml(s)),
>>>>>>> 45bcccc4
            (QueryValue::String(s), ScalarType::JsonList) => Self::parse_json_list(parent_path, &s),
            (QueryValue::String(s), ScalarType::UUID) => {
                Self::parse_uuid(parent_path, s.as_str()).map(PrismaValue::Uuid)
            }
            (QueryValue::String(s), ScalarType::Bytes) => Self::parse_bytes(parent_path, s),
            (QueryValue::Int(i), ScalarType::Float) => Ok(PrismaValue::Float(Decimal::from(i))),
            (QueryValue::Int(i), ScalarType::Int) => Ok(PrismaValue::Int(i)),
            (QueryValue::Float(f), ScalarType::Float) => Ok(PrismaValue::Float(f)),
            (QueryValue::Float(f), ScalarType::Int) => Ok(PrismaValue::Int(f.to_i64().unwrap())),
            (QueryValue::Boolean(b), ScalarType::Boolean) => Ok(PrismaValue::Boolean(b)),

            // All other combinations are value type mismatches.
            (qv, _) => Err(QueryParserError {
                path: parent_path.clone(),
                error_kind: QueryParserErrorKind::ValueTypeMismatchError {
                    have: qv,
                    want: InputType::Scalar(scalar_type.clone()),
                },
            }),
        }
    }

    pub fn parse_datetime(path: &QueryPath, s: &str) -> QueryParserResult<DateTime<FixedOffset>> {
        DateTime::parse_from_rfc3339(s).map_err(|err| QueryParserError {
            path: path.clone(),
            error_kind: QueryParserErrorKind::ValueParseError(format!(
<<<<<<< HEAD
                "Invalid DateTime: {} (must be ISO 8601 compatible)",
                err
            )),
        })

        // let fmt = "%Y-%m-%dT%H:%M:%S%.3f";
        // Utc.datetime_from_str(s.trim_end_matches('Z'), fmt)
        //     .map(|dt| DateTime::<Utc>::from_utc(dt.naive_utc(), Utc))
        //     .map_err(|err| QueryParserError {
        //         path: path.clone(),
        //         error_kind: QueryParserErrorKind::ValueParseError(format!(
        //             "Invalid DateTime: {} DateTime must adhere to format: %Y-%m-%dT%H:%M:%S%.3f",
        //             err
        //         )),
        //     })
    }

    pub fn parse_bytes(path: &QueryPath, s: String) -> QueryParserResult<PrismaValue> {
        base64::decode(&s)
=======
                "Invalid DateTime: '{}' (must be ISO 8601 compatible). Underlying error: {}",
                s, err
            )),
        })
    }

    pub fn parse_bytes(path: &QueryPath, s: String) -> QueryParserResult<PrismaValue> {
        prisma_value::decode_bytes(&s)
>>>>>>> 45bcccc4
            .map(PrismaValue::Bytes)
            .map_err(|_| QueryParserError {
                path: path.clone(),
                error_kind: QueryParserErrorKind::ValueParseError(format!(
                    "'{}' is not a valid base64 encoded string.",
                    s
                )),
            })
    }

    // [DTODO] This is likely incorrect or at least using the wrong abstractions.
    pub fn parse_json_list(path: &QueryPath, s: &str) -> QueryParserResult<PrismaValue> {
        let json = Self::parse_json(path, s)?;

        let values = json.as_array().ok_or_else(|| QueryParserError {
            path: path.clone(),
            error_kind: QueryParserErrorKind::AssertionError("JSON parameter needs to be an array".into()),
        })?;

        let mut prisma_values = Vec::with_capacity(values.len());

        for v in values.into_iter() {
            let pv = PrismaValue::try_from(v.clone()).map_err(|_| QueryParserError {
                path: path.clone(),
                error_kind: QueryParserErrorKind::AssertionError("Nested JSON arguments are not supported".into()),
            })?;

            prisma_values.push(pv);
        }

        Ok(PrismaValue::List(prisma_values))
    }

    pub fn parse_json(path: &QueryPath, s: &str) -> QueryParserResult<serde_json::Value> {
        serde_json::from_str(s).map_err(|err| QueryParserError {
            path: path.clone(),
            error_kind: QueryParserErrorKind::ValueParseError(format!("Invalid json: {}", err)),
        })
    }

    pub fn parse_uuid(path: &QueryPath, s: &str) -> QueryParserResult<Uuid> {
        Uuid::parse_str(s).map_err(|err| QueryParserError {
            path: path.clone(),
            error_kind: QueryParserErrorKind::ValueParseError(format!("Invalid UUID: {}", err)),
        })
    }

    pub fn parse_list(
        path: &QueryPath,
        values: Vec<QueryValue>,
        value_type: &InputType,
    ) -> QueryParserResult<Vec<ParsedInputValue>> {
        values
            .into_iter()
            .map(|val| Self::parse_input_value(path.clone(), val, &[value_type.clone()]))
            .collect::<QueryParserResult<Vec<ParsedInputValue>>>()
    }

    pub fn parse_enum(path: &QueryPath, val: QueryValue, typ: &EnumTypeRef) -> QueryParserResult<ParsedInputValue> {
        let raw = match val {
            QueryValue::Enum(s) => s,
            QueryValue::String(s) => s,
            QueryValue::Boolean(b) => if b { "true" } else { "false" }.to_owned(), // Case where a bool was misinterpreted as constant literal
            _ => {
                return Err(QueryParserError {
                    path: path.clone(),
                    error_kind: QueryParserErrorKind::ValueParseError(format!(
                        "Unexpected Enum value type {:?} for enum {}",
                        val,
                        typ.name()
                    )),
                });
            }
        };

        let err = |name: &str| {
            Err(QueryParserError {
                path: path.clone(),
                error_kind: QueryParserErrorKind::ValueParseError(format!(
                    "Enum value '{}' is invalid for enum type {}",
                    raw, name
                )),
            })
        };

        match typ.borrow() {
            EnumType::Internal(i) => match i.map_input_value(&raw) {
                Some(value) => Ok(ParsedInputValue::Single(value)),
                None => err(&i.name),
            },
            EnumType::String(s) => match s.value_for(raw.as_str()) {
                Some(val) => Ok(ParsedInputValue::Single(PrismaValue::String(val.to_owned()))),
                None => err(&s.name),
            },
            EnumType::FieldRef(f) => match f.value_for(raw.as_str()) {
                Some(value) => Ok(ParsedInputValue::ScalarField(value.clone())),
                None => err(&f.name),
            },
        }
    }

    /// Parses and validates an input object recursively.
    pub fn parse_input_object(
        parent_path: QueryPath,
        object: IndexMap<String, QueryValue>,
        schema_object: InputObjectTypeStrongRef,
    ) -> QueryParserResult<ParsedInputMap> {
        let path = parent_path.add(schema_object.name.clone());
        let left: HashSet<&str> = schema_object
            .get_fields()
            .iter()
            .map(|field| field.name.as_str())
            .collect();

        let right: HashSet<&str> = object.keys().map(|k| k.as_str()).collect();
        let diff = Diff::new(&left, &right);

        // First, check that all fields **not** provided in the query (left diff) are optional,
        // i.e. run the validation but disregard the result, or have defaults, in which case the
        // value pair gets added to the result.
        diff.left
            .into_iter()
            .filter_map(|unset_field_name| {
                let field = schema_object.find_field(*unset_field_name).unwrap();
                let path = path.add(field.name.clone());
                let default_pair = field.default_value.clone().map(|def| (&field.name, def));

                // If the input field has a default, add the default to the result.
                // If it's not optional and has no default, a required field has not been provided.
                match default_pair {
                    Some((k, dv)) => {
                        dv.get().map(
                            |pv| match Self::parse_input_value(path, pv.into(), &field.field_types) {
                                Ok(value) => Ok((k.clone(), value)),
                                Err(err) => Err(err),
                            },
                        )
                    }

                    None if field.is_required => Some(Err(QueryParserError {
                        path: path.clone(),
                        error_kind: QueryParserErrorKind::RequiredValueNotSetError,
                    })),

                    _ => None,
                }
            })
            .collect::<QueryParserResult<Vec<_>>>()
            .and_then(|defaults| {
                // Checks all fields on the provided input object. This will catch extra / unknown fields and parsing errors.
                object
                    .into_iter()
                    .map(|(k, v)| match schema_object.find_field(k.as_str()) {
                        Some(field) => Self::parse_input_value(path.add(field.name.clone()), v, &field.field_types)
                            .map(|parsed| (k, parsed)),

                        None => Err(QueryParserError {
                            path: path.add(k),
                            error_kind: QueryParserErrorKind::FieldNotFoundError,
                        }),
                    })
                    .collect::<QueryParserResult<Vec<_>>>()
                    .map(|mut tuples| {
                        tuples.extend(defaults.into_iter());
                        tuples.into_iter().collect()
                    })
            })
            .and_then(|map: ParsedInputMap| {
                let num_fields = map.len();
                let too_many = schema_object
                    .constraints
                    .max_num_fields
                    .map(|max| num_fields > max)
                    .unwrap_or(false);

                let too_few = schema_object
                    .constraints
                    .min_num_fields
                    .map(|min| num_fields < min)
                    .unwrap_or(false);

                if too_many || too_few {
                    Err(QueryParserError {
                        path: path,
                        error_kind: QueryParserErrorKind::FieldCountError(FieldCountError::new(
                            schema_object.constraints.min_num_fields.clone(),
                            schema_object.constraints.max_num_fields.clone(),
                            map.len(),
                        )),
                    })
                } else {
                    Ok(map)
                }
            })
    }
}

#[derive(Debug)]
struct Diff<'a, T: std::cmp::Eq + std::hash::Hash> {
    pub left: Vec<&'a T>,
    pub right: Vec<&'a T>,
    pub equal: Vec<&'a T>,
}

impl<'a, T: std::cmp::Eq + std::hash::Hash> Diff<'a, T> {
    fn new(left_side: &'a HashSet<T>, right_side: &'a HashSet<T>) -> Diff<'a, T> {
        let left: Vec<&T> = left_side.difference(right_side).collect();
        let right: Vec<&T> = right_side.difference(left_side).collect();
        let equal: Vec<&T> = left_side.intersection(right_side).collect();

        Diff { left, right, equal }
    }
}<|MERGE_RESOLUTION|>--- conflicted
+++ resolved
@@ -226,11 +226,7 @@
             (QueryValue::String(s), ScalarType::Json) => {
                 Ok(PrismaValue::Json(Self::parse_json(parent_path, &s).map(|_| s)?))
             }
-<<<<<<< HEAD
-            (QueryValue::String(s), ScalarType::XML) => todo!(),
-=======
             (QueryValue::String(s), ScalarType::XML) => Ok(PrismaValue::Xml(s)),
->>>>>>> 45bcccc4
             (QueryValue::String(s), ScalarType::JsonList) => Self::parse_json_list(parent_path, &s),
             (QueryValue::String(s), ScalarType::UUID) => {
                 Self::parse_uuid(parent_path, s.as_str()).map(PrismaValue::Uuid)
@@ -257,27 +253,6 @@
         DateTime::parse_from_rfc3339(s).map_err(|err| QueryParserError {
             path: path.clone(),
             error_kind: QueryParserErrorKind::ValueParseError(format!(
-<<<<<<< HEAD
-                "Invalid DateTime: {} (must be ISO 8601 compatible)",
-                err
-            )),
-        })
-
-        // let fmt = "%Y-%m-%dT%H:%M:%S%.3f";
-        // Utc.datetime_from_str(s.trim_end_matches('Z'), fmt)
-        //     .map(|dt| DateTime::<Utc>::from_utc(dt.naive_utc(), Utc))
-        //     .map_err(|err| QueryParserError {
-        //         path: path.clone(),
-        //         error_kind: QueryParserErrorKind::ValueParseError(format!(
-        //             "Invalid DateTime: {} DateTime must adhere to format: %Y-%m-%dT%H:%M:%S%.3f",
-        //             err
-        //         )),
-        //     })
-    }
-
-    pub fn parse_bytes(path: &QueryPath, s: String) -> QueryParserResult<PrismaValue> {
-        base64::decode(&s)
-=======
                 "Invalid DateTime: '{}' (must be ISO 8601 compatible). Underlying error: {}",
                 s, err
             )),
@@ -286,7 +261,6 @@
 
     pub fn parse_bytes(path: &QueryPath, s: String) -> QueryParserResult<PrismaValue> {
         prisma_value::decode_bytes(&s)
->>>>>>> 45bcccc4
             .map(PrismaValue::Bytes)
             .map_err(|_| QueryParserError {
                 path: path.clone(),
