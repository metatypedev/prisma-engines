//! Prisma query AST module

use connector::NodeSelector;
use connector::QueryArguments;
use graphql_parser::{self as gql, query::*};
use inflector::Inflector;
use prisma_common::{error::Error, PrismaResult};
use prisma_models::{Field as ModelField, *};
use std::sync::Arc;

#[derive(Debug)]
pub enum PrismaQuery {
    RecordQuery(RecordQuery),
    MultiRecordQuery(MultiRecordQuery),
    RelatedRecordQuery(RelatedRecordQuery),
    MultiRelatedRecordQuery(MultiRelatedRecordQuery),
}

#[derive(Debug)]
pub struct RecordQuery {
    pub name: String,
    pub selector: NodeSelector,
    pub selected_fields: SelectedFields,
    pub nested: Vec<PrismaQuery>,
}

#[derive(Debug)]
pub struct MultiRecordQuery {
<<<<<<< HEAD
    //model: Model,
    // args: QueryArguments,
    // selectedFields: SelectedFields,
=======
    pub name: String,
    // model: Model,
    args: QueryArguments,
    selected_fields: SelectedFields,
>>>>>>> 1beecffb
    pub nested: Vec<PrismaQuery>,
}

#[derive(Debug)]
pub struct RelatedRecordQuery {
    pub name: String,
    pub parent_field: RelationFieldRef,
    pub args: QueryArguments,
    pub selected_fields: SelectedFields,
    pub nested: Vec<PrismaQuery>,
}

#[derive(Debug)]
pub struct MultiRelatedRecordQuery {
    pub name: String,
    pub parent_field: RelationFieldRef,
    pub args: QueryArguments,
    pub selected_fields: SelectedFields,
    pub nested: Vec<PrismaQuery>,
}

pub struct RootQueryBuilder {
    pub query: Document,
    pub schema: SchemaRef,
    pub operation_name: Option<String>,
}

#[derive(Debug)]
enum QueryType {
    Single(ModelRef),
    Multiple(ModelRef),
    OneRelation(ModelRef),
    ManyRelation(ModelRef),
}

impl QueryType {
    fn lowercase(model: &ModelRef, field: &gql::query::Field) -> Option<Self> {
        if model.name.to_lowercase() == field.name {
            Some(QueryType::Single(Arc::clone(&model)))
        } else {
            None
        }
    }

    fn singular(model: &ModelRef, field: &gql::query::Field) -> Option<Self> {
        if model.name.to_lowercase().to_singular() == field.name {
            Some(QueryType::Multiple(Arc::clone(&model)))
        } else {
            None
        }
    }

    fn model(&self) -> ModelRef {
        match self {
            QueryType::Single(m) => Arc::clone(m),
            QueryType::Multiple(m) => Arc::clone(m),
            QueryType::OneRelation(m) => Arc::clone(m),
            QueryType::ManyRelation(m) => Arc::clone(m),
        }
    }
}

type BuilderResult<T> = Option<PrismaResult<T>>;

#[derive(Debug)]
struct QueryBuilder<'a> {
    schema: SchemaRef,
    field: &'a gql::query::Field,
    query_type: BuilderResult<QueryType>,
    name: Option<String>,
    selector: BuilderResult<NodeSelector>,
    selected_fields: BuilderResult<SelectedFields>,
    args: BuilderResult<QueryArguments>,
    parent_field: Option<RelationFieldRef>,
    nested: BuilderResult<Vec<QueryBuilder<'a>>>,
}

impl<'a> QueryBuilder<'a> {
    fn new(schema: SchemaRef, field: &'a gql::query::Field) -> Self {
        Self {
            schema,
            field,
            query_type: None,
            name: None,
            selector: None,
            selected_fields: None,
            args: None,
            parent_field: None,
            nested: None,
        }
    }

    /// Finds the model and infers the query type for the given GraphQL field.
    fn infer_query_type(mut self, parent: Option<RelationFieldRef>) -> Self {
        self.parent_field = parent;

        self.query_type = if let Some(ref parent) = &self.parent_field {
            if parent.relation().is_many_to_many() {
                Some(Ok(QueryType::ManyRelation(parent.related_model())))
            } else {
                Some(Ok(QueryType::OneRelation(parent.related_model())))
            }
        } else {
            // Find model for field
            let qt: Option<QueryType> = self
                .schema
                .models()
                .iter()
                .filter_map(|model| QueryType::lowercase(model, self.field).or(QueryType::singular(model, self.field)))
                .nth(0);

            Some(match qt {
                Some(model_type) => Ok(model_type),
                None => Err(Error::QueryValidationError(format!(
                    "Model not found for field {}",
                    self.field.alias.as_ref().unwrap_or(&self.field.name)
                ))),
            })
        };

        self
    }

    fn process_arguments(mut self) -> Self {
        match self.query_type {
            Some(Ok(QueryType::Single(ref m))) => self.selector = Some(self.extract_node_selector(Arc::clone(m))),
            Some(Ok(QueryType::Multiple(ref m))) => self.args = Some(self.extract_query_args(Arc::clone(m))),
            Some(Ok(QueryType::OneRelation(ref m))) => self.args = Some(self.extract_query_args(Arc::clone(m))),
            Some(Ok(QueryType::ManyRelation(ref m))) => self.args = Some(self.extract_query_args(Arc::clone(m))),
            _ => {
                //FIXME: This is really not ideal, where do we store the error in this case?
                // This, and many other places, actually point to a separated query builder for many and single
                let err = Err(Error::QueryValidationError("".to_string()));
                self.args = Some(err);
            }
        };

        self
    }

    fn extract_node_selector(&self, model: ModelRef) -> PrismaResult<NodeSelector> {
        let (_, value) = self.field.arguments.first().expect("no arguments found"); // FIXME: this expects at least one query arg...
        match value {
            Value::Object(obj) => {
                let (field_name, value) = obj.iter().next().expect("object was empty");
                let field = model.fields().find_from_scalar(field_name).unwrap();
                let value = Self::value_to_prisma_value(value);

                Ok(NodeSelector {
                    field: Arc::clone(&field),
                    value: value,
                })
            }
            _ => unimplemented!(),
        }
    }

    fn extract_query_args(&self, model: ModelRef) -> PrismaResult<QueryArguments> {
        self.field.arguments.iter().fold(Ok(QueryArguments::empty()), |result, (k, v)| if let Ok(res) = result {

            #[cfg_attr(rustfmt, rustfmt_skip)]
            match (k.as_str(), v) {
                ("skip", Value::Int(num)) => match num.as_i64() {
                    Some(num) => Ok(QueryArguments { skip: Some(num as u32), ..res }),
                    None => Err(Error::QueryValidationError("Invalid number povided".into())),
                },
                ("first", Value::Int(num)) => match num.as_i64() {
                    Some(num) => Ok(QueryArguments { first: Some(num as u32), ..res }),
                    None => Err(Error::QueryValidationError("Invalid number povided".into())),
                },
                ("last", Value::Int(num)) => match num.as_i64() {
                    Some(num) => Ok(QueryArguments { first: Some(num as u32), ..res }),
                    None => Err(Error::QueryValidationError("Invalid number povided".into())),
                },
                ("after", Value::String(s)) if s.is_uuid() => Ok(QueryArguments { after: Some(UuidString(s.clone()).into()), ..res }),
                ("after", Value::String(s)) => Ok(QueryArguments { after: Some(s.clone().into()), ..res }),
                ("after", Value::Int(num)) => match num.as_i64() {
                    Some(num) => Ok(QueryArguments { first: Some(num as u32), ..res }),
                    None => Err(Error::QueryValidationError("Invalid number povided".into())),
                },
                ("before", Value::String(s)) if s.is_uuid() => Ok(QueryArguments { before: Some(UuidString(s.clone()).into()), ..res }),
                ("before", Value::String(s)) => Ok(QueryArguments { before: Some(s.clone().into()), ..res }),
                ("before", Value::Int(num)) => match num.as_i64() {
                    Some(num) => Ok(QueryArguments { first: Some(num as u32), ..res }),
                    None => Err(Error::QueryValidationError("Invalid number povided".into())),
                },
                ("orderby", Value::Enum(name)) => {
                    let vec = name.split("_").collect::<Vec<&str>>();
                    if vec.len() == 2 {
                        model
                            .fields()
                            .find_from_scalar(vec[0])
                            .map(|val| QueryArguments {
                                order_by: Some(OrderBy {
                                    field: Arc::clone(&val),
                                    sort_order: match vec[1] {
                                        "ASC" => SortOrder::Ascending,
                                        "DESC" => SortOrder::Descending,
                                        _ => unreachable!(),
                                    },
                                }),
                                ..res
                            })
                            .map_err(|_| Error::QueryValidationError(format!("Unknown field `{}`", vec[0])))
                    } else {
                        Err(Error::QueryValidationError("...".into()))
                    }
                }
                ("where", _) => panic!("lolnope"),
                (name, _) => Err(Error::QueryValidationError(format!("Unknown key: `{}`", name))),
            }
        } else {
            result
        })
    }

    // Todo: From trait somewhere?
    fn value_to_prisma_value(val: &Value) -> PrismaValue {
        match val {
            Value::String(s) => PrismaValue::String(s.clone()),
            Value::Int(i) => PrismaValue::Int(i.as_i64().unwrap() as i32),
            _ => unimplemented!(),
        }
    }

    fn map_selected_scalar_fields(mut self) -> Self {
        if let Some(Ok(ref qt)) = self.query_type {
            let model = qt.model();

            // let sf = Self::to_selected_fields(&gql_field.selection_set, Arc::clone(&rf.related_model()));

            let selected_fields = self
                .field
                .selection_set
                .items
                .iter()
                .filter_map(|i| {
                    dbg!(&i);
                    if let Selection::Field(f) = i {
                        dbg!(&model.fields());

                        // We have to make sure the selected field exists in some form.
                        let field = model.fields().find_from_all(&f.name);
                        match field {
                            Ok(ModelField::Scalar(field)) => Some(Ok(SelectedField::Scalar(SelectedScalarField {
                                field: Arc::clone(&field),
                            }))),
                            Ok(ModelField::Relation(_field)) => None,
                            _ => Some(Err(Error::QueryValidationError(format!(
                                "Selected field {} not found on model {}",
                                f.name, model.name,
                            )))),
                        }
                    } else {
                        // Todo: We only support selecting fields at the moment.
                        unimplemented!()
                    }
                })
                .collect::<PrismaResult<Vec<SelectedField>>>();

            self.selected_fields = match qt {
                QueryType::ManyRelation(_) | QueryType::OneRelation(_) => {
                    if let Some(ref rel) = self.parent_field {
                        Some(selected_fields.map(|sf| SelectedFields::new(sf, Some(Arc::clone(rel)))))
                    } else {
                        None
                    }
                }
                _ => Some(selected_fields.map(|sf| SelectedFields::new(sf, None))),
            };
        }

        self

        // SelectedField::Relation(SelectedRelationField {
        //                         field: Arc::clone(&field),
        //                         selected_fields: SelectedFields::new(
        //                             Self::to_selected_fields(&f.selection_set, Arc::clone(&model)),
        //                             None,
        //                         ),
        //                     })

        // SelectedFields::new(selected_fields, None)
    }

    // Todo: Maybe we can merge this with the map selected fields somehow, as the code looks fairly similar
    fn collect_nested_queries(mut self) -> Self {
        if let Some(Ok(ref qt)) = self.query_type {
            let model = qt.model();

            let nested_queries: PrismaResult<Vec<QueryBuilder>> = self
                .field
                .selection_set
                .items
                .iter()
                .filter_map(|i| {
                    if let Selection::Field(f) = i {
                        let field = model.fields().find_from_all(&f.name);
                        match field {
                            Ok(ModelField::Scalar(_field)) => None,
                            Ok(ModelField::Relation(field)) => {
                                // Todo: How to handle relations?
                                // The QB needs to know that it's a relation, needs to find the related model, etc.
                                let qb = QueryBuilder::new(Arc::clone(&self.schema), f)
                                    .infer_query_type(Some(Arc::clone(&field)))
                                    .process_arguments()
                                    .map_selected_scalar_fields()
                                    .collect_nested_queries();

                                Some(Ok(qb))
                            }
                            _ => Some(Err(Error::QueryValidationError(format!(
                                "Selected field {} not found on model {}",
                                f.name, model.name,
                            )))),
                        }
                    } else {
                        // Todo: We only support selecting fields at the moment.
                        unimplemented!()
                    }
                })
                .collect();

            self.nested = Some(nested_queries);
        }

        self
    }

    // Q: Wouldn't it make more sense to just call that one from the outside and not the other ones?
    fn get(self) -> PrismaResult<PrismaQuery> {
        let name = self.field.alias.as_ref().unwrap_or(&self.field.name).clone();
        let selected_fields = self.selected_fields.unwrap_or(Err(Error::QueryValidationError(
            "Selected fields required but not found".into(),
        )))?;

        let nested_queries = self
            .nested
            .unwrap_or(Err(Error::QueryValidationError(
                "Required nested queries not found".into(),
            )))?
            .into_iter()
            .map(|qb| qb.get())
            .collect::<PrismaResult<Vec<PrismaQuery>>>()?;

        // todo this needs some DRYing
        match self.query_type {
            Some(qt) => match qt? {
                // todo: more smaller functions
                QueryType::Single(_model) => {
                    let selector = self.selector.unwrap_or(Err(Error::QueryValidationError(
                        "Required node selector not found".into(),
                    )))?;

                    Ok(PrismaQuery::RecordQuery(RecordQuery {
                        name: name,
                        selector: selector,
                        selected_fields: selected_fields,
                        nested: nested_queries,
                    }))
                }
                QueryType::Multiple(_model) => unimplemented!(),
                QueryType::OneRelation(_model) => {
                    let parent_field = self
                        .parent_field
                        .map(|i| Ok(i)) // FIXME: 🤮 This is bad
                        .unwrap_or(Err(Error::QueryValidationError(
                            "Required parent field not found".into(),
                        )))?;

                    let args = self
                        .args
                        .unwrap_or(Err(Error::QueryValidationError("Required query args not found".into())))?;

                    Ok(PrismaQuery::RelatedRecordQuery(RelatedRecordQuery {
                        name: name,
                        parent_field: parent_field,
                        selected_fields: selected_fields,
                        args: args,
                        nested: nested_queries,
                    }))
                }
                QueryType::ManyRelation(_model) => {
                    let parent_field = self
                        .parent_field
                        .map(|i| Ok(i)) // FIXME: 🤮 This is bad
                        .unwrap_or(Err(Error::QueryValidationError(
                            "Required parent field not found".into(),
                        )))?;

                    let args = self
                        .args
                        .unwrap_or(Err(Error::QueryValidationError("Required query args not found".into())))?;

                    Ok(PrismaQuery::MultiRelatedRecordQuery(MultiRelatedRecordQuery {
                        name: name,
                        parent_field: parent_field,
                        selected_fields: selected_fields,
                        args: args,
                        nested: nested_queries,
                    }))
                }
            },
            None => unimplemented!(),
        }
    }
}

impl RootQueryBuilder {
    // FIXME: Find op name and only execute op!
    pub fn build(self) -> PrismaResult<Vec<PrismaQuery>> {
        self.query
            .definitions
            .iter()
            .map(|d| match d {
                // Query without the explicit "query" before the selection set
                Definition::Operation(OperationDefinition::SelectionSet(SelectionSet { span: _, items })) => {
                    self.build_query(&items)
                }

                // Regular query
                Definition::Operation(OperationDefinition::Query(Query {
                    position: _,
                    name: _,
                    variable_definitions: _,
                    directives: _,
                    selection_set,
                })) => self.build_query(&selection_set.items),
                _ => unimplemented!(),
            })
            .collect::<PrismaResult<Vec<Vec<PrismaQuery>>>>() // Collect all the "query trees"
            .map(|v| v.into_iter().flatten().collect())
    }

    fn build_query(&self, root_fields: &Vec<Selection>) -> PrismaResult<Vec<PrismaQuery>> {
        root_fields
            .iter()
            .map(|item| {
                // First query-level fields map to a model in our schema, either a plural or singular
                match item {
                    Selection::Field(root_field) => QueryBuilder::new(Arc::clone(&self.schema), root_field)
                        .infer_query_type(None)
                        .process_arguments()
                        .map_selected_scalar_fields()
                        .collect_nested_queries()
                        .get(), // Q: Since we never really give any args, and we always have to call these fns, we should just to it internally and call .get
                    _ => unimplemented!(),
                }
            })
            .collect()
    }
}

trait UuidCheck {
    fn is_uuid(&self) -> bool;
}

impl UuidCheck for String {
    fn is_uuid(&self) -> bool {
        false
    }
}<|MERGE_RESOLUTION|>--- conflicted
+++ resolved
@@ -1,10 +1,9 @@
 //! Prisma query AST module
 
-use connector::NodeSelector;
-use connector::QueryArguments;
+use crate::{CoreError, CoreResult};
+use connector::{NodeSelector, QueryArguments};
 use graphql_parser::{self as gql, query::*};
 use inflector::Inflector;
-use prisma_common::{error::Error, PrismaResult};
 use prisma_models::{Field as ModelField, *};
 use std::sync::Arc;
 
@@ -26,16 +25,10 @@
 
 #[derive(Debug)]
 pub struct MultiRecordQuery {
-<<<<<<< HEAD
-    //model: Model,
-    // args: QueryArguments,
-    // selectedFields: SelectedFields,
-=======
     pub name: String,
     // model: Model,
     args: QueryArguments,
     selected_fields: SelectedFields,
->>>>>>> 1beecffb
     pub nested: Vec<PrismaQuery>,
 }
 
@@ -98,7 +91,7 @@
     }
 }
 
-type BuilderResult<T> = Option<PrismaResult<T>>;
+type BuilderResult<T> = Option<CoreResult<T>>;
 
 #[derive(Debug)]
 struct QueryBuilder<'a> {
@@ -149,7 +142,7 @@
 
             Some(match qt {
                 Some(model_type) => Ok(model_type),
-                None => Err(Error::QueryValidationError(format!(
+                None => Err(CoreError::QueryValidationError(format!(
                     "Model not found for field {}",
                     self.field.alias.as_ref().unwrap_or(&self.field.name)
                 ))),
@@ -168,7 +161,7 @@
             _ => {
                 //FIXME: This is really not ideal, where do we store the error in this case?
                 // This, and many other places, actually point to a separated query builder for many and single
-                let err = Err(Error::QueryValidationError("".to_string()));
+                let err = Err(CoreError::QueryValidationError("".to_string()));
                 self.args = Some(err);
             }
         };
@@ -176,7 +169,7 @@
         self
     }
 
-    fn extract_node_selector(&self, model: ModelRef) -> PrismaResult<NodeSelector> {
+    fn extract_node_selector(&self, model: ModelRef) -> CoreResult<NodeSelector> {
         let (_, value) = self.field.arguments.first().expect("no arguments found"); // FIXME: this expects at least one query arg...
         match value {
             Value::Object(obj) => {
@@ -193,34 +186,37 @@
         }
     }
 
-    fn extract_query_args(&self, model: ModelRef) -> PrismaResult<QueryArguments> {
-        self.field.arguments.iter().fold(Ok(QueryArguments::empty()), |result, (k, v)| if let Ok(res) = result {
-
-            #[cfg_attr(rustfmt, rustfmt_skip)]
+    fn extract_query_args(&self, model: ModelRef) -> CoreResult<QueryArguments> {
+        self.field
+            .arguments
+            .iter()
+            .fold(Ok(QueryArguments::empty()), |result, (k, v)| {
+                if let Ok(res) = result {
+                    #[cfg_attr(rustfmt, rustfmt_skip)]
             match (k.as_str(), v) {
                 ("skip", Value::Int(num)) => match num.as_i64() {
                     Some(num) => Ok(QueryArguments { skip: Some(num as u32), ..res }),
-                    None => Err(Error::QueryValidationError("Invalid number povided".into())),
+                    None => Err(CoreError::QueryValidationError("Invalid number povided".into())),
                 },
                 ("first", Value::Int(num)) => match num.as_i64() {
                     Some(num) => Ok(QueryArguments { first: Some(num as u32), ..res }),
-                    None => Err(Error::QueryValidationError("Invalid number povided".into())),
+                    None => Err(CoreError::QueryValidationError("Invalid number povided".into())),
                 },
                 ("last", Value::Int(num)) => match num.as_i64() {
                     Some(num) => Ok(QueryArguments { first: Some(num as u32), ..res }),
-                    None => Err(Error::QueryValidationError("Invalid number povided".into())),
+                    None => Err(CoreError::QueryValidationError("Invalid number povided".into())),
                 },
-                ("after", Value::String(s)) if s.is_uuid() => Ok(QueryArguments { after: Some(UuidString(s.clone()).into()), ..res }),
+                //("after", Value::String(s)) if s.is_uuid() => Ok(QueryArguments { after: Some(UuidString(s.clone()).into()), ..res }),
                 ("after", Value::String(s)) => Ok(QueryArguments { after: Some(s.clone().into()), ..res }),
                 ("after", Value::Int(num)) => match num.as_i64() {
                     Some(num) => Ok(QueryArguments { first: Some(num as u32), ..res }),
-                    None => Err(Error::QueryValidationError("Invalid number povided".into())),
+                    None => Err(CoreError::QueryValidationError("Invalid number povided".into())),
                 },
-                ("before", Value::String(s)) if s.is_uuid() => Ok(QueryArguments { before: Some(UuidString(s.clone()).into()), ..res }),
+                //("before", Value::String(s)) if s.is_uuid() => Ok(QueryArguments { before: Some(UuidString(s.clone()).into()), ..res }),
                 ("before", Value::String(s)) => Ok(QueryArguments { before: Some(s.clone().into()), ..res }),
                 ("before", Value::Int(num)) => match num.as_i64() {
                     Some(num) => Ok(QueryArguments { first: Some(num as u32), ..res }),
-                    None => Err(Error::QueryValidationError("Invalid number povided".into())),
+                    None => Err(CoreError::QueryValidationError("Invalid number povided".into())),
                 },
                 ("orderby", Value::Enum(name)) => {
                     let vec = name.split("_").collect::<Vec<&str>>();
@@ -239,17 +235,18 @@
                                 }),
                                 ..res
                             })
-                            .map_err(|_| Error::QueryValidationError(format!("Unknown field `{}`", vec[0])))
+                            .map_err(|_| CoreError::QueryValidationError(format!("Unknown field `{}`", vec[0])))
                     } else {
-                        Err(Error::QueryValidationError("...".into()))
+                        Err(CoreError::QueryValidationError("...".into()))
                     }
                 }
                 ("where", _) => panic!("lolnope"),
-                (name, _) => Err(Error::QueryValidationError(format!("Unknown key: `{}`", name))),
+                (name, _) => Err(CoreError::QueryValidationError(format!("Unknown key: `{}`", name))),
             }
-        } else {
-            result
-        })
+                } else {
+                    result
+                }
+            })
     }
 
     // Todo: From trait somewhere?
@@ -284,7 +281,7 @@
                                 field: Arc::clone(&field),
                             }))),
                             Ok(ModelField::Relation(_field)) => None,
-                            _ => Some(Err(Error::QueryValidationError(format!(
+                            _ => Some(Err(CoreError::QueryValidationError(format!(
                                 "Selected field {} not found on model {}",
                                 f.name, model.name,
                             )))),
@@ -294,7 +291,7 @@
                         unimplemented!()
                     }
                 })
-                .collect::<PrismaResult<Vec<SelectedField>>>();
+                .collect::<CoreResult<Vec<SelectedField>>>();
 
             self.selected_fields = match qt {
                 QueryType::ManyRelation(_) | QueryType::OneRelation(_) => {
@@ -326,7 +323,7 @@
         if let Some(Ok(ref qt)) = self.query_type {
             let model = qt.model();
 
-            let nested_queries: PrismaResult<Vec<QueryBuilder>> = self
+            let nested_queries: CoreResult<Vec<QueryBuilder>> = self
                 .field
                 .selection_set
                 .items
@@ -347,7 +344,7 @@
 
                                 Some(Ok(qb))
                             }
-                            _ => Some(Err(Error::QueryValidationError(format!(
+                            _ => Some(Err(CoreError::QueryValidationError(format!(
                                 "Selected field {} not found on model {}",
                                 f.name, model.name,
                             )))),
@@ -366,27 +363,27 @@
     }
 
     // Q: Wouldn't it make more sense to just call that one from the outside and not the other ones?
-    fn get(self) -> PrismaResult<PrismaQuery> {
+    fn get(self) -> CoreResult<PrismaQuery> {
         let name = self.field.alias.as_ref().unwrap_or(&self.field.name).clone();
-        let selected_fields = self.selected_fields.unwrap_or(Err(Error::QueryValidationError(
+        let selected_fields = self.selected_fields.unwrap_or(Err(CoreError::QueryValidationError(
             "Selected fields required but not found".into(),
         )))?;
 
         let nested_queries = self
             .nested
-            .unwrap_or(Err(Error::QueryValidationError(
+            .unwrap_or(Err(CoreError::QueryValidationError(
                 "Required nested queries not found".into(),
             )))?
             .into_iter()
             .map(|qb| qb.get())
-            .collect::<PrismaResult<Vec<PrismaQuery>>>()?;
+            .collect::<CoreResult<Vec<PrismaQuery>>>()?;
 
         // todo this needs some DRYing
         match self.query_type {
             Some(qt) => match qt? {
                 // todo: more smaller functions
                 QueryType::Single(_model) => {
-                    let selector = self.selector.unwrap_or(Err(Error::QueryValidationError(
+                    let selector = self.selector.unwrap_or(Err(CoreError::QueryValidationError(
                         "Required node selector not found".into(),
                     )))?;
 
@@ -402,13 +399,13 @@
                     let parent_field = self
                         .parent_field
                         .map(|i| Ok(i)) // FIXME: 🤮 This is bad
-                        .unwrap_or(Err(Error::QueryValidationError(
+                        .unwrap_or(Err(CoreError::QueryValidationError(
                             "Required parent field not found".into(),
                         )))?;
 
-                    let args = self
-                        .args
-                        .unwrap_or(Err(Error::QueryValidationError("Required query args not found".into())))?;
+                    let args = self.args.unwrap_or(Err(CoreError::QueryValidationError(
+                        "Required query args not found".into(),
+                    )))?;
 
                     Ok(PrismaQuery::RelatedRecordQuery(RelatedRecordQuery {
                         name: name,
@@ -422,13 +419,13 @@
                     let parent_field = self
                         .parent_field
                         .map(|i| Ok(i)) // FIXME: 🤮 This is bad
-                        .unwrap_or(Err(Error::QueryValidationError(
+                        .unwrap_or(Err(CoreError::QueryValidationError(
                             "Required parent field not found".into(),
                         )))?;
 
-                    let args = self
-                        .args
-                        .unwrap_or(Err(Error::QueryValidationError("Required query args not found".into())))?;
+                    let args = self.args.unwrap_or(Err(CoreError::QueryValidationError(
+                        "Required query args not found".into(),
+                    )))?;
 
                     Ok(PrismaQuery::MultiRelatedRecordQuery(MultiRelatedRecordQuery {
                         name: name,
@@ -446,7 +443,7 @@
 
 impl RootQueryBuilder {
     // FIXME: Find op name and only execute op!
-    pub fn build(self) -> PrismaResult<Vec<PrismaQuery>> {
+    pub fn build(self) -> CoreResult<Vec<PrismaQuery>> {
         self.query
             .definitions
             .iter()
@@ -466,11 +463,11 @@
                 })) => self.build_query(&selection_set.items),
                 _ => unimplemented!(),
             })
-            .collect::<PrismaResult<Vec<Vec<PrismaQuery>>>>() // Collect all the "query trees"
+            .collect::<CoreResult<Vec<Vec<PrismaQuery>>>>() // Collect all the "query trees"
             .map(|v| v.into_iter().flatten().collect())
     }
 
-    fn build_query(&self, root_fields: &Vec<Selection>) -> PrismaResult<Vec<PrismaQuery>> {
+    fn build_query(&self, root_fields: &Vec<Selection>) -> CoreResult<Vec<PrismaQuery>> {
         root_fields
             .iter()
             .map(|item| {
