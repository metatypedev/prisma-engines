--- conflicted
+++ resolved
@@ -6,11 +6,7 @@
 use connector::{DatasourceFieldName, Filter, RecordFilter, WriteArgs};
 use datamodel::ReferentialAction;
 use datamodel_connector::ConnectorCapability;
-<<<<<<< HEAD
-use prisma_models::{FieldSelection, ModelRef, RelationFieldRef, SelectionResult};
-=======
-use prisma_models::{ModelProjection, ModelRef, PrismaValue, RelationFieldRef};
->>>>>>> 4bb6f7ce
+use prisma_models::{FieldSelection, ModelRef, PrismaValue, RelationFieldRef, SelectionResult};
 use std::sync::Arc;
 
 /// Coerces single values (`ParsedInputValue::Single` and `ParsedInputValue::Map`) into a vector.
@@ -412,18 +408,18 @@
 /// Recurses into the deletion emulation to ensure that subsequent deletions are handled correctly as well.
 ///
 /// ```text
-///    ┌ ─ ─ ─ ─ ─ ─ ─ ─ ─ ─    
-///            Parent       │   
+///    ┌ ─ ─ ─ ─ ─ ─ ─ ─ ─ ─
+///            Parent       │
 ///    │  (ids to delete)    ─ ┐
-///     ─ ─ ─ ─ ─ ─ ─ ─ ─ ─ ┘   
+///     ─ ─ ─ ─ ─ ─ ─ ─ ─ ─ ┘
 ///               │            │
-///               ▼             
+///               ▼
 ///    ┌────────────────────┐  │
-///    │Find Connected Model│   
+///    │Find Connected Model│
 /// ┌──│     (Cascade)      │  │
-/// │  └────────────────────┘   
+/// │  └────────────────────┘
 /// │             │            │
-/// │             ▼             
+/// │             ▼
 /// │┌ ─ ─ ─ ─ ─ ─ ─ ─ ─ ─ ─ ─ │
 /// │  ┌────────────────────┐ │
 /// ││ │  Insert onDelete   │  │
@@ -433,16 +429,16 @@
 /// ││ │  Connected Model.  │  │
 /// │  └────────────────────┘ │
 /// │└ ─ ─ ─ ─ ─ ─ ─ ─ ─ ─ ─ ─ │
-/// │             │             
+/// │             │
 /// │             ▼            │
-/// │  ┌────────────────────┐   
+/// │  ┌────────────────────┐
 /// └─▶│  Delete children   │  │
-///    └────────────────────┘   
+///    └────────────────────┘
 ///               │            │
-///               ▼             
+///               ▼
 ///    ┌ ─ ─ ─ ─ ─ ─ ─ ─ ─ ─   │
 ///            Delete       │◀─
-///    └ ─ ─ ─ ─ ─ ─ ─ ─ ─ ─    
+///    └ ─ ─ ─ ─ ─ ─ ─ ─ ─ ─
 /// ```
 pub fn emulate_on_delete_cascade(
     graph: &mut QueryGraph,
@@ -777,42 +773,42 @@
 ///
 /// Resulting graph (all emulations):
 /// ```text
-///    ┌ ─ ─ ─ ─ ─ ─ ─ ─ ─ ─                                                                                                      
-///            Parent       │                                                                                                     
-///    │  (ids to update)                                                                                                         
-///     ─ ─ ─ ─ ─ ─ ─ ─ ─ ─ ┘                                                                                                     
-///               │                                                                                                               
-///               ▼                                                                                                               
-///    ┌────────────────────┐                                                                                                     
-/// ┌ ─│     Join node      │─────────────────┬─────────────────────────────┬────────────────────────────────────────┐            
-///    └────────────────────┘                 │                             │                                        │            
-/// │             │                           │                             │                                        │            
-///               │                           │                             │                                        │            
-/// │             ▼                           ▼                             ▼                                        ▼            
-///    ┌────────────────────┐      ┌────────────────────┐        ┌────────────────────┐                   ┌────────────────────┐  
-/// │  │Find Connected Model│      │Find Connected Model│        │Find Connected Model│                   │Find Connected Model│  
-///    │    A (Restrict)    │      │    B (Restrict)    │     ┌──│    C (SetNull)     │                ┌──│    D (Cascade)     │  
-/// │  └────────────────────┘      └────────────────────┘     │  └────────────────────┘                │  └────────────────────┘  
-///               │                           │               │             │                          │             │            
-/// │      Fail if│> 0                 Fail if│> 0            │             ▼                          │             │            
-///               │                           │               │┌ ─ ─ ─ ─ ─ ─ ─ ─ ─ ─ ─ ─               │             ▼            
+///    ┌ ─ ─ ─ ─ ─ ─ ─ ─ ─ ─
+///            Parent       │
+///    │  (ids to update)
+///     ─ ─ ─ ─ ─ ─ ─ ─ ─ ─ ┘
+///               │
+///               ▼
+///    ┌────────────────────┐
+/// ┌ ─│     Join node      │─────────────────┬─────────────────────────────┬────────────────────────────────────────┐
+///    └────────────────────┘                 │                             │                                        │
+/// │             │                           │                             │                                        │
+///               │                           │                             │                                        │
+/// │             ▼                           ▼                             ▼                                        ▼
+///    ┌────────────────────┐      ┌────────────────────┐        ┌────────────────────┐                   ┌────────────────────┐
+/// │  │Find Connected Model│      │Find Connected Model│        │Find Connected Model│                   │Find Connected Model│
+///    │    A (Restrict)    │      │    B (Restrict)    │     ┌──│    C (SetNull)     │                ┌──│    D (Cascade)     │
+/// │  └────────────────────┘      └────────────────────┘     │  └────────────────────┘                │  └────────────────────┘
+///               │                           │               │             │                          │             │
+/// │      Fail if│> 0                 Fail if│> 0            │             ▼                          │             │
+///               │                           │               │┌ ─ ─ ─ ─ ─ ─ ─ ─ ─ ─ ─ ─               │             ▼
 /// │             ▼                           ▼               │  ┌────────────────────┐ │              │┌ ─ ─ ─ ─ ─ ─ ─ ─ ─ ─ ─ ─
 ///    ┌────────────────────┐      ┌────────────────────┐     ││ │  Insert onUpdate   │                │  ┌────────────────────┐ │
-/// │  │       Empty        │      │       Empty        │     │  │ emulation subtree  │ │              ││ │  Insert onUpdate   │  
+/// │  │       Empty        │      │       Empty        │     │  │ emulation subtree  │ │              ││ │  Insert onUpdate   │
 ///    └────────────────────┘      └────────────────────┘     ││ │for relations using │                │  │ emulation subtree  │ │
-/// │             │                           │               │  │the foreign key that│ │              ││ │ for all relations  │  
+/// │             │                           │               │  │the foreign key that│ │              ││ │ for all relations  │
 ///               │                           │               ││ │    was updated.    │                │  │   pointing to D.   │ │
-/// │             │                           │               │  └────────────────────┘ │              ││ └────────────────────┘  
+/// │             │                           │               │  └────────────────────┘ │              ││ └────────────────────┘
 ///               │                           │               │└ ─ ─ ─ ─ ─ ─ ─ ─ ─ ─ ─ ─               │ ─ ─ ─ ─ ─ ─ ─ ─ ─ ─ ─ ─ ┘
-/// │             │                           │               │             │                          │             │            
-///               │                           │               │             │                          │             │            
-/// │             ▼                           │               │             ▼                          │             ▼            
-///    ┌ ─ ─ ─ ─ ─ ─ ─ ─ ─ ─                  │               │  ┌────────────────────┐                │  ┌────────────────────┐  
-/// └ ▶        Update       │◀────────────────┘               │  │ Update Cs (set FK  │                └─▶│     Update Cs      │  
-///    └ ─ ─ ─ ─ ─ ─ ─ ─ ─ ─                                  └─▶│       null)        │                   └────────────────────┘  
-///               ▲                                              └────────────────────┘                              │            
-///               │                                                         │                                        │            
-///               └─────────────────────────────────────────────────────────┴────────────────────────────────────────┘            
+/// │             │                           │               │             │                          │             │
+///               │                           │               │             │                          │             │
+/// │             ▼                           │               │             ▼                          │             ▼
+///    ┌ ─ ─ ─ ─ ─ ─ ─ ─ ─ ─                  │               │  ┌────────────────────┐                │  ┌────────────────────┐
+/// └ ▶        Update       │◀────────────────┘               │  │ Update Cs (set FK  │                └─▶│     Update Cs      │
+///    └ ─ ─ ─ ─ ─ ─ ─ ─ ─ ─                                  └─▶│       null)        │                   └────────────────────┘
+///               ▲                                              └────────────────────┘                              │
+///               │                                                         │                                        │
+///               └─────────────────────────────────────────────────────────┴────────────────────────────────────────┘
 /// ```
 #[tracing::instrument(skip(graph, model_to_update, parent_node, child_node))]
 pub fn insert_emulated_on_update_with_intermediary_node(
@@ -919,17 +915,17 @@
 ///
 /// ```text
 //    ┌ ─ ─ ─ ─ ─ ─ ─ ─ ─ ─
-///            Parent       │   
+///            Parent       │
 ///    │  (ids to update)    ─ ┐
-///     ─ ─ ─ ─ ─ ─ ─ ─ ─ ─ ┘   
+///     ─ ─ ─ ─ ─ ─ ─ ─ ─ ─ ┘
 ///               │            │
-///               ▼             
+///               ▼
 ///    ┌────────────────────┐  │
-///    │Find Connected Model│   
+///    │Find Connected Model│
 /// ┌──│     (Cascade)      │  │
-/// │  └────────────────────┘   
+/// │  └────────────────────┘
 /// │             │            │
-/// │             ▼             
+/// │             ▼
 /// │┌ ─ ─ ─ ─ ─ ─ ─ ─ ─ ─ ─ ─ │
 /// │  ┌────────────────────┐ │
 /// ││ │  Insert onUpdate   │  │
@@ -939,17 +935,17 @@
 /// ││ │  Connected Model.  │  │
 /// │  └────────────────────┘ │
 /// │└ ─ ─ ─ ─ ─ ─│─ ─ ─ ─ ─ ─ │
-/// │             │             
+/// │             │
 /// │             │            │
-/// │             ▼             
+/// │             ▼
 /// │  ┌────────────────────┐  │
-/// └─▶│  Update children   │   
+/// └─▶│  Update children   │
 ///    └────────────────────┘  │
-///               │             
+///               │
 ///               ▼            │
-///    ┌ ─ ─ ─ ─ ─ ─ ─ ─ ─ ─    
+///    ┌ ─ ─ ─ ─ ─ ─ ─ ─ ─ ─
 ///            Update       │◀ ┘
-///    └ ─ ─ ─ ─ ─ ─ ─ ─ ─ ─    
+///    └ ─ ─ ─ ─ ─ ─ ─ ─ ─ ─
 /// ```
 pub fn emulate_on_update_cascade(
     graph: &mut QueryGraph,
