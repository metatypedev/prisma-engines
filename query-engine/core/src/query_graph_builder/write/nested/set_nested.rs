use super::*;
use crate::{query_ast::*, query_graph::*, InputAssertions, ParsedInputValue};
use connector::{Filter, ScalarCompare};
use itertools::Itertools;
use prisma_models::{GraphqlId, ModelRef, PrismaValue, PrismaValueExtensions, RelationFieldRef};
use std::{collections::HashSet, convert::TryInto, iter::FromIterator, sync::Arc};

/// Only for x-to-many relations.
///
/// Handles nested set cases.
/// The resulting graph can take multiple forms, based on the relation type to the parent model.
/// Information on the graph shapes can be found on the individual handlers.
pub fn connect_nested_set(
    graph: &mut QueryGraph,
    parent_node: &NodeRef,
    parent_relation_field: &RelationFieldRef,
    value: ParsedInputValue,
    child_model: &ModelRef,
) -> QueryGraphBuilderResult<()> {
    let relation = parent_relation_field.relation();

    // Build all filters upfront.
    let filters: Vec<Filter> = utils::coerce_vec(value)
        .into_iter()
        .map(|value: ParsedInputValue| {
            let value: ParsedInputMap = value.try_into()?;

            value.assert_size(1)?;
            value.assert_non_null()?;

            extract_filter(value, &child_model, false)
        })
        .collect::<QueryGraphBuilderResult<Vec<Filter>>>()?
        .into_iter()
        .unique()
        .collect();

    let filter = Filter::or(filters);

    if relation.is_many_to_many() {
        handle_many_to_many(graph, parent_node, parent_relation_field, filter)
    } else if relation.is_one_to_many() {
        handle_one_to_many(graph, parent_node, parent_relation_field, filter)
    } else {
        panic!("Set is not supported on one-to-one relations.");
    }
}

/// Handles a set on a many-to-many relation.
///
/// The resulting graph:
/// ```text
///    ┌ ─ ─ ─ ─ ─ ─ ─ ─ ┐
/// ┌──      Parent       ──┬ ─ ─ ─ ─ ┐
/// │  └ ─ ─ ─ ─ ─ ─ ─ ─ ┘  │
/// │           │           │         │
/// │           │           │
/// │           │           │         │
/// │           ▼           │         ▼
/// │  ┌─────────────────┐  │  ┌ ─ ─ ─ ─ ─ ─ ┐
/// │  │Read old children│  │      Result
/// │  └─────────────────┘  │  └ ─ ─ ─ ─ ─ ─ ┘
/// │           │           │
/// │           │           │
/// │           │           │
/// │           ▼           │
/// │  ┌─────────────────┐  │
/// │  │   Disconnect    │◀─┘
/// │  └─────────────────┘
/// │           │
/// │           │
/// │           │
/// │           ▼
/// │  ┌─────────────────┐
/// │  │Read new children│
/// │  └─────────────────┘
/// │           │
/// │           │
/// │           │
/// │           ▼
/// │  ┌─────────────────┐
/// └─▶│     Connect     │
///    └─────────────────┘
/// ```
///
/// Connects only happen if the query specifies at least one record to be connected.
/// If none are specified, set effectively acts as a "disconnect all".
fn handle_many_to_many(
    graph: &mut QueryGraph,
    parent_node: &NodeRef,
    parent_relation_field: &RelationFieldRef,
    filter: Filter,
) -> QueryGraphBuilderResult<()> {
<<<<<<< HEAD
    // let child_model = parent_relation_field.related_model();
    // let read_old_node =
    //     utils::insert_find_children_by_parent_node(graph, parent_node, parent_relation_field, Filter::empty())?;

    // let disconnect = WriteQuery::DisconnectRecords(DisconnectRecords {
    //     parent_id: None,
    //     child_ids: vec![],
    //     relation_field: Arc::clone(parent_relation_field),
    // });

    // let disconnect_node = graph.create_node(Query::Write(disconnect));

    // // Edge from parent to disconnect
    // graph.create_edge(
    //     parent_node,
    //     &disconnect_node,
    //     QueryGraphDependency::ParentIds(Box::new(|mut child_node, mut parent_ids| {
    //         let parent_id = match parent_ids.pop() {
    //             Some(pid) => Ok(pid),
    //             None => Err(QueryGraphBuilderError::AssertionError(format!(
    //                 "[Query Graph] Expected a valid parent ID to be present for a nested set (disconnect part) on a many-to-many relation."
    //             ))),
    //         }?;

    //         if let Node::Query(Query::Write(WriteQuery::DisconnectRecords(ref mut c))) = child_node {
    //             c.parent_id = Some(parent_id.try_into()?);
    //         }

    //         Ok(child_node)
    //     })),
    // )?;

    // // Edge from read to disconnect.
    // graph.create_edge(
    //     &read_old_node,
    //     &disconnect_node,
    //     QueryGraphDependency::ParentIds(Box::new(|mut disconnect_node, parent_ids| {
    //         // todo: What if there are no connected nodes to disconnect?
    //         if let Node::Query(Query::Write(WriteQuery::DisconnectRecords(ref mut c))) = disconnect_node {
    //             c.child_ids = parent_ids.into_iter().map(|id| id.try_into().unwrap()).collect();
    //         }

    //         Ok(disconnect_node)
    //     })),
    // )?;

    // if filter.size() > 0 {
    //     let expected_connects = filter.size();
    //     let read_new_query = utils::read_ids_infallible(&child_model, filter);
    //     let read_new_node = graph.create_node(read_new_query);

    //     graph.create_edge(&disconnect_node, &read_new_node, QueryGraphDependency::ExecutionOrder)?;

    //     connect::connect_records_node(
    //         graph,
    //         parent_node,
    //         &read_new_node,
    //         parent_relation_field,
    //         expected_connects,
    //     )?;
    // }

    // Ok(())

    todo!()
=======
    let child_model = parent_relation_field.related_model();
    let read_old_node =
        utils::insert_find_children_by_parent_node(graph, parent_node, parent_relation_field, Filter::empty())?;

    let disconnect = WriteQuery::DisconnectRecords(DisconnectRecords {
        parent_id: None,
        child_ids: vec![],
        relation_field: Arc::clone(parent_relation_field),
    });

    let disconnect_node = graph.create_node(Query::Write(disconnect));

    // Edge from parent to disconnect
    graph.create_edge(
        parent_node,
        &disconnect_node,
        QueryGraphDependency::ParentIds(Box::new(|mut child_node, mut parent_ids| {
            let parent_id = match parent_ids.pop() {
                Some(pid) => Ok(pid),
                None => Err(QueryGraphBuilderError::AssertionError(format!(
                    "[Query Graph] Expected a valid parent ID to be present for a nested set (disconnect part) on a many-to-many relation."
                ))),
            }?;

            if let Node::Query(Query::Write(WriteQuery::DisconnectRecords(ref mut c))) = child_node {
                c.parent_id = Some(parent_id.into_graphql_id()?);
            }

            Ok(child_node)
        })),
    )?;

    // Edge from read to disconnect.
    graph.create_edge(
        &read_old_node,
        &disconnect_node,
        QueryGraphDependency::ParentIds(Box::new(|mut disconnect_node, parent_ids| {
            // todo: What if there are no connected nodes to disconnect?
            if let Node::Query(Query::Write(WriteQuery::DisconnectRecords(ref mut c))) = disconnect_node {
                c.child_ids = parent_ids.into_iter().map(|id| id.try_into().unwrap()).collect();
            }

            Ok(disconnect_node)
        })),
    )?;

    if filter.size() > 0 {
        let expected_connects = filter.size();
        let read_new_query = utils::read_ids_infallible(&child_model, filter);
        let read_new_node = graph.create_node(read_new_query);

        graph.create_edge(&disconnect_node, &read_new_node, QueryGraphDependency::ExecutionOrder)?;

        connect::connect_records_node(
            graph,
            parent_node,
            &read_new_node,
            parent_relation_field,
            expected_connects,
        )?;
    }

    Ok(())
>>>>>>> 3ff778c0
}

/// Handles a nested many-to-one set scenario.
/// Set only works on lists.
/// This implies that `parent` can only ever be the to-one side, and child can only be the many (inlined) side.
///
/// ```text
///      ┌ ─ ─ ─ ─ ─ ─ ─ ─ ┐
/// ┌────      Parent       ─ ─ ─ ─ ─ ─ ┐
/// │    └ ─ ─ ─ ─ ─ ─ ─ ─ ┘
/// │             │                     │
/// │             │
/// │             │                     │
/// │             ▼                     ▼
/// │    ┌─────────────────┐     ┌ ─ ─ ─ ─ ─ ─ ┐
/// │ ┌──│Read old children│         Result
/// │ │  └─────────────────┘     └ ─ ─ ─ ─ ─ ─ ┘
/// │ │           │
/// │ │           │
/// │ │           │
/// │ │           ▼
/// │ │  ┌─────────────────┐
/// │ │  │Read new children│
/// │ │  └─────────────────┘
/// │ │           │
/// │ │           │
/// │ │           │
/// │ │           ▼
/// │ │  ┌─────────────────┐
/// │ └─▶│      Diff       │──────────────────────────┐
/// │    └─────────────────┘                          │
/// │             │                                   │
/// │ ┌───────────┼───────────────────────┐           │
/// │ │           │                       │           │
/// │ │           ▼                       ▼           │
/// │ │  ┌─────────────────┐     ┌─────────────────┐  │
/// │ │  │  If (left > 0)  │     │ If (right > 0)  │  │
/// │ │  └─────────────────┘     └─────────────────┘  │
/// │ │           │                       │           │
/// │ │           │                       │           │
/// │ │           │                       │           │
/// │ │           ▼                       ▼           │
/// │ │  ┌─────────────────┐     ┌─────────────────┐  │
/// │ │  │ Update children │     │ Update children │  │
/// └─┴─▶│   ("connect")   │     │ ("disconnect")  │◀─┘
///      └─────────────────┘     └─────────────────┘
/// ```
fn handle_one_to_many(
    graph: &mut QueryGraph,
    parent_node: &NodeRef,
    parent_relation_field: &RelationFieldRef,
    filter: Filter,
) -> QueryGraphBuilderResult<()> {
    // let child_model = parent_relation_field.related_model();
    // let read_old_node =
    //     utils::insert_find_children_by_parent_node(graph, parent_node, parent_relation_field, Filter::empty())?;
    // let read_new_query = utils::read_ids_infallible(&child_model, filter);
    // let read_new_node = graph.create_node(read_new_query);
    // let diff_node = graph.create_node(Node::Computation(Computation::empty_diff()));

    // graph.create_edge(&read_old_node, &read_new_node, QueryGraphDependency::ExecutionOrder)?;

    // // The new IDs that are not yet connected will be on the `left` side of the diff.
    // graph.create_edge(
    //     &read_new_node,
    //     &diff_node,
    //     QueryGraphDependency::ParentIds(Box::new(move |mut node, parent_ids| {
    //         if let Node::Computation(Computation::Diff(ref mut diff)) = node {
    //             let parent_ids: Vec<GraphqlId> = parent_ids.into_iter().map(|i| i.try_into().unwrap()).collect();
    //             diff.left = HashSet::from_iter(parent_ids.into_iter());
    //         }

    //         Ok(node)
    //     })),
    // )?;

    // // The old IDs that must be disconnected will be on the `right` side of the diff.
    // graph.create_edge(
    //     &read_old_node,
    //     &diff_node,
    //     QueryGraphDependency::ParentIds(Box::new(move |mut node, parent_ids| {
    //         if let Node::Computation(Computation::Diff(ref mut diff)) = node {
    //             let parent_ids: Vec<GraphqlId> = parent_ids.into_iter().map(|i| i.try_into().unwrap()).collect();
    //             diff.right = HashSet::from_iter(parent_ids.into_iter());
    //         }

    //         Ok(node)
    //     })),
    // )?;

    // // Update (connect) case: Check left diff IDs
    // let connect_if_node = graph.create_node(Node::Flow(Flow::default_if()));
    // let update_connect_node = utils::update_records_node_placeholder(graph, Filter::empty(), Arc::clone(&child_model));
    // let relation_field_name = parent_relation_field.related_field().name.clone();

    // graph.create_edge(
    //     &diff_node,
    //     &connect_if_node,
    //     QueryGraphDependency::ParentResult(Box::new(move |node, result| {
    //         let diff_result = result.as_diff_result().unwrap();
    //         let should_connect = !diff_result.left.is_empty();

    //         if let Node::Flow(Flow::If(_)) = node {
    //             Ok(Node::Flow(Flow::If(Box::new(move || should_connect))))
    //         } else {
    //             unreachable!()
    //         }
    //     })),
    // )?;

    // // Connect to the if node, the parent node (for the inlining ID) and the diff node (to get the IDs to update)
    // graph.create_edge(&connect_if_node, &update_connect_node, QueryGraphDependency::Then)?;
    // graph.create_edge(
    //     parent_node,
    //     &update_connect_node,
    //     QueryGraphDependency::ParentIds(Box::new(move |mut node, mut parent_ids| {
    //         let parent_id = match parent_ids.pop() {
    //             Some(pid) => Ok(pid),
    //             None => Err(QueryGraphBuilderError::AssertionError(format!(
    //             "[Query Graph] Expected a valid parent ID to be present for a nested set on a one-to-many relation."
    //         ))),
    //         }?;

    //         if let Node::Query(Query::Write(ref mut wq)) = node {
    //             wq.inject_non_list_arg(relation_field_name, parent_id);
    //         }

    //         Ok(node)
    //     })),
    // )?;

    // let id_field = child_model.fields().id();
    // graph.create_edge(
    //     &diff_node,
    //     &update_connect_node,
    //     QueryGraphDependency::ParentResult(Box::new(move |mut node, result| {
    //         let diff_result = result.as_diff_result().unwrap();

    //         if let Node::Query(Query::Write(WriteQuery::UpdateManyRecords(ref mut ur))) = node {
    //             ur.filter = Filter::or(
    //                 diff_result
    //                     .left
    //                     .iter()
    //                     .map(|id| {
    //                         let id: PrismaValue = id.into();
    //                         id_field.clone().equals(id)
    //                     })
    //                     .collect::<Vec<Filter>>(),
    //             );
    //         }

    //         Ok(node)
    //     })),
    // )?;

    // // Update (disconnct) case: Check right diff IDs.
    // let disconnect_if_node = graph.create_node(Node::Flow(Flow::default_if()));
    // let update_disconnect_node =
    //     utils::update_records_node_placeholder(graph, Filter::empty(), Arc::clone(&child_model));
    // let relation_field_name = parent_relation_field.related_field().name.clone();
    // let child_side_required = parent_relation_field.related_field().is_required;
    // let rf = Arc::clone(parent_relation_field);
    // let id_field = child_model.fields().id();

    // graph.create_edge(
    //     &diff_node,
    //     &disconnect_if_node,
    //     QueryGraphDependency::ParentResult(Box::new(move |node, result| {
    //         let diff_result = result.as_diff_result().unwrap();
    //         let should_connect = !diff_result.right.is_empty();

    //         if should_connect && child_side_required {
    //             return Err(QueryGraphBuilderError::RelationViolation(rf.into()));
    //         }

    //         if let Node::Flow(Flow::If(_)) = node {
    //             Ok(Node::Flow(Flow::If(Box::new(move || should_connect))))
    //         } else {
    //             unreachable!()
    //         }
    //     })),
    // )?;

    // // Connect to the if node and the diff node (to get the IDs to update)
    // graph.create_edge(&disconnect_if_node, &update_disconnect_node, QueryGraphDependency::Then)?;
    // graph.create_edge(
    //     &diff_node,
    //     &update_disconnect_node,
    //     QueryGraphDependency::ParentResult(Box::new(move |mut node, result| {
    //         let diff_result = result.as_diff_result().unwrap();

    //         if let Node::Query(Query::Write(WriteQuery::UpdateManyRecords(ref mut ur))) = node {
    //             ur.filter = Filter::or(
    //                 diff_result
    //                     .right
    //                     .iter()
    //                     .map(|id| {
    //                         let id: PrismaValue = id.into();
    //                         id_field.clone().equals(id)
    //                     })
    //                     .collect::<Vec<Filter>>(),
    //             );
    //         }

    //         if let Node::Query(Query::Write(ref mut wq)) = node {
    //             wq.inject_non_list_arg(relation_field_name, PrismaValue::Null);
    //         }

    //         Ok(node)
    //     })),
    // )?;

    // Ok(())

    todo!()
}<|MERGE_RESOLUTION|>--- conflicted
+++ resolved
@@ -91,7 +91,6 @@
     parent_relation_field: &RelationFieldRef,
     filter: Filter,
 ) -> QueryGraphBuilderResult<()> {
-<<<<<<< HEAD
     // let child_model = parent_relation_field.related_model();
     // let read_old_node =
     //     utils::insert_find_children_by_parent_node(graph, parent_node, parent_relation_field, Filter::empty())?;
@@ -117,7 +116,7 @@
     //         }?;
 
     //         if let Node::Query(Query::Write(WriteQuery::DisconnectRecords(ref mut c))) = child_node {
-    //             c.parent_id = Some(parent_id.try_into()?);
+    //             c.parent_id = Some(parent_id.into_graphql_id()?);
     //         }
 
     //         Ok(child_node)
@@ -155,73 +154,7 @@
     // }
 
     // Ok(())
-
     todo!()
-=======
-    let child_model = parent_relation_field.related_model();
-    let read_old_node =
-        utils::insert_find_children_by_parent_node(graph, parent_node, parent_relation_field, Filter::empty())?;
-
-    let disconnect = WriteQuery::DisconnectRecords(DisconnectRecords {
-        parent_id: None,
-        child_ids: vec![],
-        relation_field: Arc::clone(parent_relation_field),
-    });
-
-    let disconnect_node = graph.create_node(Query::Write(disconnect));
-
-    // Edge from parent to disconnect
-    graph.create_edge(
-        parent_node,
-        &disconnect_node,
-        QueryGraphDependency::ParentIds(Box::new(|mut child_node, mut parent_ids| {
-            let parent_id = match parent_ids.pop() {
-                Some(pid) => Ok(pid),
-                None => Err(QueryGraphBuilderError::AssertionError(format!(
-                    "[Query Graph] Expected a valid parent ID to be present for a nested set (disconnect part) on a many-to-many relation."
-                ))),
-            }?;
-
-            if let Node::Query(Query::Write(WriteQuery::DisconnectRecords(ref mut c))) = child_node {
-                c.parent_id = Some(parent_id.into_graphql_id()?);
-            }
-
-            Ok(child_node)
-        })),
-    )?;
-
-    // Edge from read to disconnect.
-    graph.create_edge(
-        &read_old_node,
-        &disconnect_node,
-        QueryGraphDependency::ParentIds(Box::new(|mut disconnect_node, parent_ids| {
-            // todo: What if there are no connected nodes to disconnect?
-            if let Node::Query(Query::Write(WriteQuery::DisconnectRecords(ref mut c))) = disconnect_node {
-                c.child_ids = parent_ids.into_iter().map(|id| id.try_into().unwrap()).collect();
-            }
-
-            Ok(disconnect_node)
-        })),
-    )?;
-
-    if filter.size() > 0 {
-        let expected_connects = filter.size();
-        let read_new_query = utils::read_ids_infallible(&child_model, filter);
-        let read_new_node = graph.create_node(read_new_query);
-
-        graph.create_edge(&disconnect_node, &read_new_node, QueryGraphDependency::ExecutionOrder)?;
-
-        connect::connect_records_node(
-            graph,
-            parent_node,
-            &read_new_node,
-            parent_relation_field,
-            expected_connects,
-        )?;
-    }
-
-    Ok(())
->>>>>>> 3ff778c0
 }
 
 /// Handles a nested many-to-one set scenario.
