//! Query execution builders module

mod filters;
mod inflector;
mod many;
mod many_rel;
mod one_rel;
mod root;
mod single;

pub(crate) mod utils;

pub use many::*;
pub use many_rel::*;
pub use one_rel::*;
pub use root::*;
pub use single::*;

use self::inflector::Inflector;
use crate::{CoreError, CoreResult, ReadQuery};
use connector::QueryArguments;
use graphql_parser::query::{Field, Selection, Value};
use prisma_models::{
<<<<<<< HEAD
    Field as ModelField, GraphqlId, ModelRef, OrderBy, PrismaValue, RelationFieldRef, InternalDataModelRef, SelectedField,
=======
    Field as ModelField, GraphqlId, ModelRef, OrderBy, RelationFieldRef, SchemaRef, SelectedField,
>>>>>>> 3fc25bd1
    SelectedFields, SelectedRelationField, SelectedScalarField, SortOrder,
};
use rust_inflector::Inflector as RustInflector;

use std::{collections::BTreeMap, sync::Arc};
use uuid::Uuid;

/// A common query-builder type
#[derive(Debug)]
pub enum Builder<'field> {
    Single(SingleBuilder<'field>),
    Many(ManyBuilder<'field>),
    OneRelation(OneRelationBuilder<'field>),
    ManyRelation(ManyRelationBuilder<'field>),
}

impl<'a> Builder<'a> {
    fn new(internal_data_model: InternalDataModelRef, root_field: &'a Field) -> CoreResult<Self> {
        // Find model for field - this is a temporary workaround before we have a data model definition (/ internal_data_model builder).
        let builder: Option<Builder> = internal_data_model
            .models()
            .iter()
            .filter_map(|model| Builder::infer(model, root_field, None))
            .nth(0);

        match builder {
            Some(b) => Ok(b),
            None => Err(CoreError::QueryValidationError(format!(
                "Model not found for field {}",
                root_field.alias.as_ref().unwrap_or(&root_field.name)
            ))),
        }
    }

    /// Infer the type of builder that should be created
    fn infer(model: &ModelRef, field: &'a Field, parent: Option<RelationFieldRef>) -> Option<Builder<'a>> {
        if let Some(ref parent) = parent {
            if parent.is_list {
                Some(Builder::ManyRelation(ManyRelationBuilder::new().setup(
                    Arc::clone(&model),
                    field,
                    Arc::clone(&parent),
                )))
            } else {
                Some(Builder::OneRelation(OneRelationBuilder::new().setup(
                    Arc::clone(&model),
                    field,
                    Arc::clone(&parent),
                )))
            }
        } else {
            let normalized = match model.name.as_str() {
                "AUser" => "aUser".to_owned(), // FIXME *quietly sobbing*
                name => name.to_camel_case(),
            };

            if field.name == normalized {
                Some(Builder::Single(SingleBuilder::new().setup(Arc::clone(model), field)))
            } else if Inflector::singularize(&field.name) == normalized {
                Some(Builder::Many(ManyBuilder::new().setup(Arc::clone(model), field)))
            } else {
                None
            }
        }
    }

    fn build(self) -> CoreResult<ReadQuery> {
        match self {
            Builder::Single(b) => Ok(ReadQuery::RecordQuery(b.build()?)),
            Builder::Many(b) => Ok(ReadQuery::ManyRecordsQuery(b.build()?)),
            Builder::OneRelation(b) => Ok(ReadQuery::RelatedRecordQuery(b.build()?)),
            Builder::ManyRelation(b) => Ok(ReadQuery::ManyRelatedRecordsQuery(b.build()?)),
        }
    }
}

/// A trait that describes a query builder
pub trait BuilderExt {
    type Output;

    /// A common cosntructor for all query builders
    fn new() -> Self;

    /// Last step that invokes query building
    fn build(self) -> CoreResult<Self::Output>;

    fn extract_query_args(field: &Field, model: ModelRef) -> CoreResult<QueryArguments> {
        field
            .arguments
            .iter()
            .fold(Ok(QueryArguments::default()), |result, (k, v)| {
                if let Ok(res) = result {
                    #[cfg_attr(rustfmt, rustfmt_skip)]
                    match (k.to_lowercase().as_str(), v) {
                        ("skip", Value::Int(num)) => match num.as_i64() {
                            Some(num) => Ok(QueryArguments { skip: Some(num as u32), ..res }),
                            None => Err(CoreError::QueryValidationError("Invalid number provided".into())),
                        },
                        ("first", Value::Int(num)) => match num.as_i64() {
                            Some(num) => Ok(QueryArguments { first: Some(num as u32), ..res }),
                            None => Err(CoreError::QueryValidationError("Invalid number provided".into())),
                        },
                        ("last", Value::Int(num)) => match num.as_i64() {
                            Some(num) => Ok(QueryArguments { last: Some(num as u32), ..res }),
                            None => Err(CoreError::QueryValidationError("Invalid number provided".into())),
                        },
                        ("after", Value::String(s)) if s.is_uuid() => Ok(QueryArguments { after: Some(GraphqlId::UUID(s.as_uuid())), ..res }),
                        ("after", Value::String(s)) => Ok(QueryArguments { after: Some(s.clone().into()), ..res }),
                        ("after", Value::Int(num)) => match num.as_i64() {
                            Some(num) => Ok(QueryArguments { after: Some((num as usize).into()), ..res }),
                            None => Err(CoreError::QueryValidationError("Invalid number provided".into())),
                        },
                        ("before", Value::String(s)) if s.is_uuid() => Ok(QueryArguments { before: Some(GraphqlId::UUID(s.as_uuid())), ..res }),
                        ("before", Value::String(s)) => Ok(QueryArguments { before: Some(s.clone().into()), ..res }),
                        ("before", Value::Int(num)) => match num.as_i64() {
                            Some(num) => Ok(QueryArguments { after: Some((num as usize).into()), ..res }),
                            None => Err(CoreError::QueryValidationError("Invalid number provided".into())),
                        },
                        ("orderby", Value::Enum(order_arg)) => Self::extract_order_by(res, order_arg, Arc::clone(&model)),
                        ("where", Value::Object(o)) => Self::extract_filter(res, o, Arc::clone(&model)),
                        (name, _) => Err(CoreError::QueryValidationError(format!("Unknown key: `{}`", name))),
                    }
                } else {
                    result
                }
            })
    }

    fn extract_order_by(aggregator: QueryArguments, order_arg: &str, model: ModelRef) -> CoreResult<QueryArguments> {
        let vec = order_arg.split("_").collect::<Vec<&str>>();
        if vec.len() == 2 {
            model
                .fields()
                .find_from_scalar(vec[0])
                .map(|val| QueryArguments {
                    order_by: Some(OrderBy {
                        field: Arc::clone(&val),
                        sort_order: match vec[1] {
                            "ASC" => SortOrder::Ascending,
                            "DESC" => SortOrder::Descending,
                            _ => unreachable!(),
                        },
                    }),
                    ..aggregator
                })
                .map_err(|_| CoreError::QueryValidationError(format!("Unknown field `{}`", vec[0])))
        } else {
            Err(CoreError::QueryValidationError("...".into()))
        }
    }

    fn extract_filter(
        aggregator: QueryArguments,
        map: &BTreeMap<String, Value>,
        model: ModelRef,
    ) -> CoreResult<QueryArguments> {
        let filter = filters::extract_filter(map, model)?;

        Ok(QueryArguments {
            filter: Some(filter),
            ..aggregator
        })
    }

    /// Get all selected fields from a model
    fn collect_selected_fields<I: Into<Option<RelationFieldRef>>>(
        model: ModelRef,
        field: &Field,
        parent: I,
    ) -> CoreResult<SelectedFields> {
        field
            .selection_set
            .items
            .iter()
            .filter_map(|i| {
                if let Selection::Field(f) = i {
                    // We have to make sure the selected field exists in some form.
                    let field = model.fields().find_from_all(&f.name);
                    match field {
                        Ok(ModelField::Scalar(field)) => Some(Ok(SelectedField::Scalar(SelectedScalarField {
                            field: Arc::clone(&field),
                            implicit: false,
                        }))),
                        // Relation fields are not handled here, but in nested queries
                        Ok(ModelField::Relation(field)) => Some(Ok(SelectedField::Relation(SelectedRelationField {
                            field: Arc::clone(&field),
                            selected_fields: SelectedFields::new(vec![], None),
                        }))),
                        _ => Some(Err(CoreError::QueryValidationError(format!(
                            "Selected field {} not found on model {}",
                            f.name, model.name,
                        )))),
                    }
                } else {
                    Some(Err(CoreError::UnsupportedFeatureError(
                        "Fragments and inline fragment spreads.".into(),
                    )))
                }
            })
            .collect::<CoreResult<Vec<_>>>()
            .map(|sf| SelectedFields::new(sf, parent.into()))
    }

    fn collect_nested_queries<'field>(
        model: ModelRef,
        ast_field: &'field Field,
        _internal_data_model: InternalDataModelRef,
    ) -> CoreResult<Vec<Builder<'field>>> {
        ast_field
            .selection_set
            .items
            .iter()
            .filter_map(|i| {
                if let Selection::Field(x) = i {
                    let field = &model.fields().find_from_all(&x.name);
                    match &field {
                        Ok(ModelField::Scalar(_f)) => None,
                        Ok(ModelField::Relation(f)) => {
                            let model = f.related_model();
                            let parent = Some(Arc::clone(&f));

                            Builder::infer(&model, x, parent).map(|r| Ok(r))
                        }
                        _ => Some(Err(CoreError::QueryValidationError(format!(
                            "Selected field {} not found on model {}",
                            x.name, model.name,
                        )))),
                    }
                } else {
                    Some(Err(CoreError::UnsupportedFeatureError(
                        "Fragments and inline fragment spreads.".into(),
                    )))
                }
            })
            .collect()
    }

    fn build_nested_queries(builders: Vec<Builder>) -> CoreResult<Vec<ReadQuery>> {
        builders
            .into_iter()
            .map(|b| match b {
                Builder::OneRelation(b) => Ok(ReadQuery::RelatedRecordQuery(b.build()?)),
                Builder::ManyRelation(b) => Ok(ReadQuery::ManyRelatedRecordsQuery(b.build()?)),
                _ => unreachable!(),
            })
            .collect()
    }

    fn collect_selection_order(field: &Field) -> Vec<String> {
        field
            .selection_set
            .items
            .iter()
            .filter_map(|select| {
                if let Selection::Field(field) = select {
                    Some(field.alias.clone().unwrap_or_else(|| field.name.clone()))
                } else {
                    None
                }
            })
            .collect()
    }
}

trait UuidString {
    fn is_uuid(&self) -> bool;

    /// This panics if not UUID
    fn as_uuid(&self) -> Uuid;
}

impl UuidString for String {
    fn is_uuid(&self) -> bool {
        Uuid::parse_str(self.as_str()).map(|_| true).unwrap_or(false)
    }

    fn as_uuid(&self) -> Uuid {
        Uuid::parse_str(self.as_str()).unwrap()
    }
}<|MERGE_RESOLUTION|>--- conflicted
+++ resolved
@@ -21,11 +21,7 @@
 use connector::QueryArguments;
 use graphql_parser::query::{Field, Selection, Value};
 use prisma_models::{
-<<<<<<< HEAD
-    Field as ModelField, GraphqlId, ModelRef, OrderBy, PrismaValue, RelationFieldRef, InternalDataModelRef, SelectedField,
-=======
-    Field as ModelField, GraphqlId, ModelRef, OrderBy, RelationFieldRef, SchemaRef, SelectedField,
->>>>>>> 3fc25bd1
+    Field as ModelField, GraphqlId, ModelRef, OrderBy, RelationFieldRef, InternalDataModelRef, SelectedField,
     SelectedFields, SelectedRelationField, SelectedScalarField, SortOrder,
 };
 use rust_inflector::Inflector as RustInflector;
