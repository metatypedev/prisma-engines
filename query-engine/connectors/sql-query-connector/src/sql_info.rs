use once_cell::sync::Lazy;
use psl::datamodel_connector::{ConnectorCapabilities, ConnectorCapability};
use quaint::prelude::ConnectionInfo;
use std::env;

/// Overrides the default number of allowed elements in query's `IN` or `NOT IN`
/// statement for the currently loaded connector.
/// Certain databases error out if querying with too many items. For test
/// purposes, this value can be set with the `QUERY_BATCH_SIZE` environment
/// value to a smaller number.
pub static BATCH_SIZE_OVERRIDE: Lazy<Option<usize>> =
    Lazy::new(|| env::var("QUERY_BATCH_SIZE").ok().and_then(|size| size.parse().ok()));

#[cfg(not(test))]
fn get_batch_size(default: usize) -> Option<usize> {
    (*BATCH_SIZE_OVERRIDE).or(Some(default))
}

#[cfg(test)]
fn get_batch_size(_: usize) -> Option<usize> {
    env::var("QUERY_BATCH_SIZE").ok().and_then(|size| size.parse().ok())
}

pub enum SqlFamily {
    SQLite,
    Postgres,
    MySQL,
    MSSQL,
}

/// Contains meta information about the loaded connector.
pub struct SqlInfo {
    /// SQL family the connector belongs to.
    pub family: SqlFamily,

    /// Maximum rows allowed at once for an insert query.
    /// None is unlimited.
    pub max_rows: Option<usize>,

    /// Maximum number of bind parameters allowed for a single query.
    /// None is unlimited.
    pub max_bind_values: Option<usize>,

    /// Capabilities of the connector
    pub capabilities: ConnectorCapabilities,
}

impl SqlInfo {
    #[allow(dead_code)]
    pub fn has_capability(&self, capability: ConnectorCapability) -> bool {
        self.capabilities.contains(capability)
    }

    fn sqlite() -> Self {
        Self {
            family: SqlFamily::SQLite,
            max_rows: Some(999),
<<<<<<< HEAD
            max_bind_values: get_batch_size(999),
            capabilities: ConnectorCapabilities::new(sql_datamodel_connector::SQLITE.capabilities().to_owned()),
=======
            max_bind_values: (*BATCH_SIZE_OVERRIDE).or(Some(999)),
            capabilities: ConnectorCapabilities::new(psl::builtin_connectors::SQLITE.capabilities().to_owned()),
>>>>>>> ea634268
        }
    }

    fn mysql() -> Self {
        Self {
            family: SqlFamily::MySQL,
            max_rows: None,
            // See https://stackoverflow.com/a/11131824/788562
<<<<<<< HEAD
            max_bind_values: get_batch_size(65535),
            capabilities: ConnectorCapabilities::new(sql_datamodel_connector::MYSQL.capabilities().to_owned()),
=======
            max_bind_values: (*BATCH_SIZE_OVERRIDE).or(Some(65535)),
            capabilities: ConnectorCapabilities::new(psl::builtin_connectors::MYSQL.capabilities().to_owned()),
>>>>>>> ea634268
        }
    }

    fn postgres() -> Self {
        Self {
            family: SqlFamily::Postgres,
            max_rows: None,
<<<<<<< HEAD
            max_bind_values: get_batch_size(32767),
            capabilities: ConnectorCapabilities::new(sql_datamodel_connector::POSTGRES.capabilities().to_owned()),
=======
            max_bind_values: (*BATCH_SIZE_OVERRIDE).or(Some(32767)),
            capabilities: ConnectorCapabilities::new(psl::builtin_connectors::POSTGRES.capabilities().to_owned()),
>>>>>>> ea634268
        }
    }

    fn mssql() -> Self {
        Self {
            family: SqlFamily::MSSQL,
            max_rows: Some(1000),
<<<<<<< HEAD
            max_bind_values: get_batch_size(2099),
            capabilities: ConnectorCapabilities::new(sql_datamodel_connector::MSSQL.capabilities().to_owned()),
=======
            max_bind_values: (*BATCH_SIZE_OVERRIDE).or(Some(2099)),
            capabilities: ConnectorCapabilities::new(psl::builtin_connectors::MSSQL.capabilities().to_owned()),
>>>>>>> ea634268
        }
    }
}

impl From<&ConnectionInfo> for SqlInfo {
    fn from(ci: &ConnectionInfo) -> Self {
        match ci {
            ConnectionInfo::Postgres(_) => Self::postgres(),
            ConnectionInfo::Mysql(_) => Self::mysql(),
            ConnectionInfo::Mssql(_) => Self::mssql(),
            ConnectionInfo::Sqlite { .. } => Self::sqlite(),
            ConnectionInfo::InMemorySqlite { .. } => Self::sqlite(),
        }
    }
}<|MERGE_RESOLUTION|>--- conflicted
+++ resolved
@@ -55,13 +55,8 @@
         Self {
             family: SqlFamily::SQLite,
             max_rows: Some(999),
-<<<<<<< HEAD
             max_bind_values: get_batch_size(999),
-            capabilities: ConnectorCapabilities::new(sql_datamodel_connector::SQLITE.capabilities().to_owned()),
-=======
-            max_bind_values: (*BATCH_SIZE_OVERRIDE).or(Some(999)),
             capabilities: ConnectorCapabilities::new(psl::builtin_connectors::SQLITE.capabilities().to_owned()),
->>>>>>> ea634268
         }
     }
 
@@ -70,13 +65,8 @@
             family: SqlFamily::MySQL,
             max_rows: None,
             // See https://stackoverflow.com/a/11131824/788562
-<<<<<<< HEAD
             max_bind_values: get_batch_size(65535),
-            capabilities: ConnectorCapabilities::new(sql_datamodel_connector::MYSQL.capabilities().to_owned()),
-=======
-            max_bind_values: (*BATCH_SIZE_OVERRIDE).or(Some(65535)),
             capabilities: ConnectorCapabilities::new(psl::builtin_connectors::MYSQL.capabilities().to_owned()),
->>>>>>> ea634268
         }
     }
 
@@ -84,13 +74,8 @@
         Self {
             family: SqlFamily::Postgres,
             max_rows: None,
-<<<<<<< HEAD
             max_bind_values: get_batch_size(32767),
-            capabilities: ConnectorCapabilities::new(sql_datamodel_connector::POSTGRES.capabilities().to_owned()),
-=======
-            max_bind_values: (*BATCH_SIZE_OVERRIDE).or(Some(32767)),
             capabilities: ConnectorCapabilities::new(psl::builtin_connectors::POSTGRES.capabilities().to_owned()),
->>>>>>> ea634268
         }
     }
 
@@ -98,13 +83,8 @@
         Self {
             family: SqlFamily::MSSQL,
             max_rows: Some(1000),
-<<<<<<< HEAD
             max_bind_values: get_batch_size(2099),
-            capabilities: ConnectorCapabilities::new(sql_datamodel_connector::MSSQL.capabilities().to_owned()),
-=======
-            max_bind_values: (*BATCH_SIZE_OVERRIDE).or(Some(2099)),
             capabilities: ConnectorCapabilities::new(psl::builtin_connectors::MSSQL.capabilities().to_owned()),
->>>>>>> ea634268
         }
     }
 }
