use crate::{
<<<<<<< HEAD
    error::SqlError, query_builder::{WriteQueryBuilder, ManyRelatedRecordsWithUnionAll}, RawQuery, SqlRow, ToSqlRow, Transaction,
=======
    query_builder::ManyRelatedRecordsWithUnionAll, FromSource, LegacyDatabase, SqlCapabilities, Transaction,
>>>>>>> e311631c
    Transactional,
};
use datamodel::Source;
use mysql_client as my;
<<<<<<< HEAD
use prisma_common::config::{ConnectionLimit, ConnectionStringConfig, ExplicitConfig, PrismaDatabase};
use prisma_models::{GraphqlId, InternalDataModelRef, PrismaValue, TypeIdentifier, EnumValue};
=======
use prisma_common::config::*;
>>>>>>> e311631c
use prisma_query::{
    connector::{Queryable, MysqlParams},
    pool::{mysql::MysqlConnectionManager, PrismaConnectionManager},
};
use std::convert::TryFrom;
use url::Url;

type Pool = r2d2::Pool<PrismaConnectionManager<MysqlConnectionManager>>;

pub struct Mysql {
    pool: Pool,
}

impl FromSource for Mysql {
    fn from_source(source: &Box<dyn Source>) -> crate::Result<Self> {
        let url = Url::parse(source.url())?;
        let params = MysqlParams::try_from(url)?;
        let pool = r2d2::Pool::try_from(params).unwrap();

        Ok(Mysql { pool })
    }
}

impl SqlCapabilities for Mysql {
    type ManyRelatedRecordsBuilder = ManyRelatedRecordsWithUnionAll;
}

impl LegacyDatabase for Mysql {
    fn from_prisma_database(db: &PrismaDatabase) -> crate::Result<Self> {
        match db {
            PrismaDatabase::Explicit(e) => {
                let db_name = e.database.as_ref().map(|x| x.as_str()).unwrap_or("mysql");
                let mut builder = my::OptsBuilder::new();

                builder.ip_or_hostname(Some(e.host.as_str()));
                builder.tcp_port(e.port);
                builder.user(Some(e.user.as_str()));
                builder.db_name(Some(db_name));
                builder.pass(e.password.as_ref().map(|p| p.as_str()));
                builder.verify_peer(false);
                builder.stmt_cache_size(Some(1000));

                let manager = PrismaConnectionManager::mysql(builder);
                let pool = r2d2::Pool::builder().max_size(e.limit()).build(manager)?;

                Ok(Mysql { pool })
            }
            PrismaDatabase::ConnectionString(s) => {
                let db_name = s.database.as_ref().map(|x| x.as_str()).unwrap_or("mysql");
                let mut builder = my::OptsBuilder::new();

                builder.ip_or_hostname(s.uri.host_str());
                builder.tcp_port(s.uri.port().unwrap_or(3306));
                builder.user(Some(s.uri.username()));
                builder.db_name(Some(db_name));
                builder.pass(s.uri.password());
                builder.verify_peer(false);
                builder.stmt_cache_size(Some(1000));

                let manager = PrismaConnectionManager::mysql(builder);
                let pool = r2d2::Pool::builder().max_size(s.limit()).build(manager)?;

                Ok(Mysql { pool })
            }
            PrismaDatabase::File(_) => panic!("MySQL will not work with file based configuration"),
        }
    }
}

impl Transactional for Mysql {
    fn with_transaction<F, T>(&self, _: &str, f: F) -> crate::Result<T>
    where
        F: FnOnce(&mut Transaction) -> crate::Result<T>,
    {
<<<<<<< HEAD
        fn convert(row: &my::Row, i: usize, typid: &TypeIdentifier) -> crate::Result<PrismaValue> {
            let result = match typid {
                TypeIdentifier::String => match row.get_opt(i) {
                    Some(val) => val.map(|val| PrismaValue::String(val)).unwrap_or(PrismaValue::Null),
                    None => PrismaValue::Null,
                },
                TypeIdentifier::GraphQLID | TypeIdentifier::Relation => match row.as_ref(i) {
                    Some(val) => match val {
                        my::Value::Int(i) => PrismaValue::GraphqlId(GraphqlId::from(*i)),
                        my::Value::UInt(i) => PrismaValue::GraphqlId(GraphqlId::from(*i)),
                        my::Value::Bytes(_) => match row.get_opt(i) {
                            Some(val) => {
                                let val: Vec<u8> = val?;
                                PrismaValue::GraphqlId(GraphqlId::try_from(val)?)
                            }
                            _ => PrismaValue::Null,
                        },
                        my::Value::NULL => PrismaValue::Null,
                        _ => unreachable!(),
                    },
                    None => PrismaValue::Null,
                },
                TypeIdentifier::Float => match row.get_opt(i) {
                    Some(val) => val.map(|val| PrismaValue::Float(val)).unwrap_or(PrismaValue::Null),
                    None => PrismaValue::Null,
                },
                TypeIdentifier::Int => match row.get_opt(i) {
                    Some(val) => val.map(|val| PrismaValue::Int(val)).unwrap_or(PrismaValue::Null),
                    None => PrismaValue::Null,
                },
                TypeIdentifier::Boolean => match row.get_opt(i) {
                    Some(val) => val.map(|val| PrismaValue::Boolean(val)).unwrap_or(PrismaValue::Null),
                    None => PrismaValue::Null,
                },
                TypeIdentifier::Enum => match row.get_opt(i) {
                    Some(val) => val.map(|val: String| PrismaValue::Enum(EnumValue::string(val.clone(), val))).unwrap_or(PrismaValue::Null),
                    None => PrismaValue::Null,
                },
                TypeIdentifier::Json => match row.get_opt(i) {
                    Some(val) => val
                        .map(|val| {
                            let val: Vec<u8> = val;
                            PrismaValue::Json(serde_json::from_slice(val.as_slice()).unwrap())
                        })
                        .unwrap_or(PrismaValue::Null),
                    None => PrismaValue::Null,
                },
                TypeIdentifier::UUID => match row.get_opt(i) {
                    Some(val) => val
                        .map(|val| {
                            let val: Vec<u8> = val;
                            let uuid = Uuid::from_slice(val.as_slice()).unwrap();
                            PrismaValue::Uuid(uuid)
                        })
                        .unwrap_or(PrismaValue::Null),
                    None => PrismaValue::Null,
                },
                TypeIdentifier::DateTime => match row.get_opt(i) {
                    Some(val) => val
                        .map(|val| {
                            let ts: NaiveDateTime = val;
                            PrismaValue::DateTime(DateTime::<Utc>::from_utc(ts, Utc))
                        })
                        .unwrap_or(PrismaValue::Null),
                    None => PrismaValue::Null,
                },
            };

            Ok(result)
        }
=======
        let mut conn = self.pool.get()?;
        let mut tx = conn.start_transaction()?;
>>>>>>> e311631c

        let result = f(&mut tx);

        if result.is_ok() {
            tx.commit()?;
        }

        result
    }
}<|MERGE_RESOLUTION|>--- conflicted
+++ resolved
@@ -1,19 +1,10 @@
 use crate::{
-<<<<<<< HEAD
-    error::SqlError, query_builder::{WriteQueryBuilder, ManyRelatedRecordsWithUnionAll}, RawQuery, SqlRow, ToSqlRow, Transaction,
-=======
     query_builder::ManyRelatedRecordsWithUnionAll, FromSource, LegacyDatabase, SqlCapabilities, Transaction,
->>>>>>> e311631c
     Transactional,
 };
 use datamodel::Source;
 use mysql_client as my;
-<<<<<<< HEAD
-use prisma_common::config::{ConnectionLimit, ConnectionStringConfig, ExplicitConfig, PrismaDatabase};
-use prisma_models::{GraphqlId, InternalDataModelRef, PrismaValue, TypeIdentifier, EnumValue};
-=======
 use prisma_common::config::*;
->>>>>>> e311631c
 use prisma_query::{
     connector::{Queryable, MysqlParams},
     pool::{mysql::MysqlConnectionManager, PrismaConnectionManager},
@@ -88,81 +79,8 @@
     where
         F: FnOnce(&mut Transaction) -> crate::Result<T>,
     {
-<<<<<<< HEAD
-        fn convert(row: &my::Row, i: usize, typid: &TypeIdentifier) -> crate::Result<PrismaValue> {
-            let result = match typid {
-                TypeIdentifier::String => match row.get_opt(i) {
-                    Some(val) => val.map(|val| PrismaValue::String(val)).unwrap_or(PrismaValue::Null),
-                    None => PrismaValue::Null,
-                },
-                TypeIdentifier::GraphQLID | TypeIdentifier::Relation => match row.as_ref(i) {
-                    Some(val) => match val {
-                        my::Value::Int(i) => PrismaValue::GraphqlId(GraphqlId::from(*i)),
-                        my::Value::UInt(i) => PrismaValue::GraphqlId(GraphqlId::from(*i)),
-                        my::Value::Bytes(_) => match row.get_opt(i) {
-                            Some(val) => {
-                                let val: Vec<u8> = val?;
-                                PrismaValue::GraphqlId(GraphqlId::try_from(val)?)
-                            }
-                            _ => PrismaValue::Null,
-                        },
-                        my::Value::NULL => PrismaValue::Null,
-                        _ => unreachable!(),
-                    },
-                    None => PrismaValue::Null,
-                },
-                TypeIdentifier::Float => match row.get_opt(i) {
-                    Some(val) => val.map(|val| PrismaValue::Float(val)).unwrap_or(PrismaValue::Null),
-                    None => PrismaValue::Null,
-                },
-                TypeIdentifier::Int => match row.get_opt(i) {
-                    Some(val) => val.map(|val| PrismaValue::Int(val)).unwrap_or(PrismaValue::Null),
-                    None => PrismaValue::Null,
-                },
-                TypeIdentifier::Boolean => match row.get_opt(i) {
-                    Some(val) => val.map(|val| PrismaValue::Boolean(val)).unwrap_or(PrismaValue::Null),
-                    None => PrismaValue::Null,
-                },
-                TypeIdentifier::Enum => match row.get_opt(i) {
-                    Some(val) => val.map(|val: String| PrismaValue::Enum(EnumValue::string(val.clone(), val))).unwrap_or(PrismaValue::Null),
-                    None => PrismaValue::Null,
-                },
-                TypeIdentifier::Json => match row.get_opt(i) {
-                    Some(val) => val
-                        .map(|val| {
-                            let val: Vec<u8> = val;
-                            PrismaValue::Json(serde_json::from_slice(val.as_slice()).unwrap())
-                        })
-                        .unwrap_or(PrismaValue::Null),
-                    None => PrismaValue::Null,
-                },
-                TypeIdentifier::UUID => match row.get_opt(i) {
-                    Some(val) => val
-                        .map(|val| {
-                            let val: Vec<u8> = val;
-                            let uuid = Uuid::from_slice(val.as_slice()).unwrap();
-                            PrismaValue::Uuid(uuid)
-                        })
-                        .unwrap_or(PrismaValue::Null),
-                    None => PrismaValue::Null,
-                },
-                TypeIdentifier::DateTime => match row.get_opt(i) {
-                    Some(val) => val
-                        .map(|val| {
-                            let ts: NaiveDateTime = val;
-                            PrismaValue::DateTime(DateTime::<Utc>::from_utc(ts, Utc))
-                        })
-                        .unwrap_or(PrismaValue::Null),
-                    None => PrismaValue::Null,
-                },
-            };
-
-            Ok(result)
-        }
-=======
         let mut conn = self.pool.get()?;
         let mut tx = conn.start_transaction()?;
->>>>>>> e311631c
 
         let result = f(&mut tx);
 
