use crate::*;
use barrel::types;
use test_harness::*;

#[test_one_connector(connector = "sqlite")]
#[test]
async fn compound_foreign_keys_should_work_for_one_to_one_relations(api: &TestApi) {
    let barrel = api.barrel();
    let _setup_schema = barrel
        .execute(|migration| {
            migration.create_table("User", |t| {
                t.add_column("id", types::primary());
                t.add_column("age", types::integer());
                t.inject_custom("CONSTRAINT user_unique UNIQUE(`id`, `age`)");
            });
            migration.create_table("Post", |t| {
                t.add_column("id", types::primary());
                t.add_column("user_id", types::integer().nullable(true));
                t.add_column("user_age", types::integer().nullable(true));
                t.inject_custom("FOREIGN KEY (`user_id`,`user_age`) REFERENCES `User`(`id`, `age`)");
                t.inject_custom("CONSTRAINT post_user_unique UNIQUE(`user_id`, `user_age`)");
            });
        })
        .await;

    let dm = r#"
            model User {
               age      Int 
               id       Int                 @id @default(autoincrement())
               post     Post?

               @@unique([id, age], name: "sqlite_autoindex_User_1")
            }

            model Post {
<<<<<<< HEAD
                id      Int                 @id
                user    User?               @map(["user_id", "user_age"]) @relation(references:[id, age])
=======
                id      Int                 @id @default(autoincrement())
                user    User?               @map(["user_id", "user_age"]) @relation(references:[id, age]) 
>>>>>>> 43dc93af
            }

        "#;
    let result = dbg!(api.introspect().await);
    custom_assert(&result, dm);
}

#[test_one_connector(connector = "sqlite")]
#[test]
async fn compound_foreign_keys_should_work_for_required_one_to_one_relations(api: &TestApi) {
    let barrel = api.barrel();
    let _setup_schema = barrel
        .execute(|migration| {
            migration.create_table("User", |t| {
                t.add_column("id", types::primary());
                t.add_column("age", types::integer());
                t.inject_custom("CONSTRAINT user_unique UNIQUE(`id`, `age`)");
            });
            migration.create_table("Post", |t| {
                t.add_column("id", types::primary());
                t.add_column("user_id", types::integer());
                t.add_column("user_age", types::integer());
                t.inject_custom("FOREIGN KEY (`user_id`,`user_age`) REFERENCES `User`(`id`, `age`)");
                t.inject_custom("CONSTRAINT post_user_unique UNIQUE(`user_id`, `user_age`)");
            });
        })
        .await;

    let dm = r#"
            model User {
               age     Int
<<<<<<< HEAD
               id       Int                 @id
=======
               id       Int                 @id @default(autoincrement())
>>>>>>> 43dc93af
               post     Post?

               @@unique([id, age], name: "sqlite_autoindex_User_1")
            }

            model Post {
<<<<<<< HEAD
                id      Int                 @id
                user    User                @map(["user_id", "user_age"]) @relation(references:[id, age])
=======
                id      Int                 @id  @default(autoincrement())
                user    User                @map(["user_id", "user_age"]) @relation(references:[id, age]) 
>>>>>>> 43dc93af
            }

        "#;
    let result = dbg!(api.introspect().await);
    custom_assert(&result, dm);
}

#[test_one_connector(connector = "sqlite")]
#[test]
async fn compound_foreign_keys_should_work_for_one_to_many_relations(api: &TestApi) {
    let barrel = api.barrel();
    let _setup_schema = barrel
        .execute(|migration| {
            migration.create_table("User", |t| {
                t.add_column("id", types::primary());
                t.add_column("age", types::integer());
                t.inject_custom("CONSTRAINT user_unique UNIQUE(`id`, `age`)");
            });
            migration.create_table("Post", |t| {
                t.add_column("id", types::primary());
                t.add_column("user_id", types::integer().nullable(true));
                t.add_column("user_age", types::integer().nullable(true));
                t.inject_custom("FOREIGN KEY (`user_id`,`user_age`) REFERENCES `User`(`id`, `age`)");
            });
        })
        .await;

    let dm = r#"
            model User {
               age      Int
               id       Int                 @id @default(autoincrement())
               posts    Post[]

               @@unique([id, age], name: "sqlite_autoindex_User_1")
            }

            model Post {
<<<<<<< HEAD
                id      Int                 @id
                user    User?               @map(["user_id", "user_age"]) @relation(references:[id, age])
=======
                id      Int                 @id @default(autoincrement())
                user    User?               @map(["user_id", "user_age"]) @relation(references:[id, age]) 
>>>>>>> 43dc93af
            }

        "#;
    let result = dbg!(api.introspect().await);
    custom_assert(&result, dm);
}

#[test_one_connector(connector = "sqlite")]
#[test]
async fn compound_foreign_keys_should_work_for_required_one_to_many_relations(api: &TestApi) {
    let barrel = api.barrel();
    let _setup_schema = barrel
        .execute(|migration| {
            migration.create_table("User", |t| {
                t.add_column("id", types::primary());
                t.add_column("age", types::integer());
                t.inject_custom("CONSTRAINT user_unique UNIQUE(`id`, `age`)");
            });
            migration.create_table("Post", |t| {
                t.add_column("id", types::primary());
                t.add_column("user_id", types::integer());
                t.add_column("user_age", types::integer());
                t.inject_custom("FOREIGN KEY (`user_id`,`user_age`) REFERENCES `User`(`id`, `age`)");
            });
        })
        .await;

    let dm = r#"
            model User {
               age      Int
               id       Int                 @id @default(autoincrement())
               posts    Post[]

               @@unique([id, age], name: "sqlite_autoindex_User_1")
            }

            model Post {
<<<<<<< HEAD
                id      Int                 @id
                user    User               @map(["user_id", "user_age"]) @relation(references:[id, age])
=======
                id      Int                 @id @default(autoincrement())
                user    User               @map(["user_id", "user_age"]) @relation(references:[id, age]) 
>>>>>>> 43dc93af
            }
        "#;
    let result = dbg!(api.introspect().await);
    custom_assert(&result, dm);
}

#[test_one_connector(connector = "sqlite")]
#[test]
async fn compound_foreign_keys_should_work_for_required_self_relations(api: &TestApi) {
    let barrel = api.barrel();
    let _setup_schema = barrel
        .execute(|migration| {
            migration.create_table("Person", |t| {
                t.add_column("id", types::primary());
                t.add_column("age", types::integer());
                t.add_column("partner_id", types::integer());
                t.add_column("partner_age", types::integer());
                t.inject_custom("FOREIGN KEY (`partner_id`,`partner_age`) REFERENCES `Person`(`id`, `age`)");
                t.inject_custom("CONSTRAINT `person_unique` UNIQUE (`id`, `age`)");
            });
        })
        .await;

    let dm = r#"
            model Person {
               age      Int
<<<<<<< HEAD
               id       Int         @id
=======
               id       Int         @id  @default(autoincrement())
>>>>>>> 43dc93af
               person   Person      @map(["partner_id", "partner_age"]) @relation("PersonToPerson_partner_id_partner_age")
               persons  Person[]    @relation("PersonToPerson_partner_id_partner_age")

               @@unique([id, age], name: "sqlite_autoindex_Person_1")
            }
        "#;
    let result = dbg!(api.introspect().await);
    custom_assert(&result, dm);
}

#[test_one_connector(connector = "sqlite")]
#[test]
async fn compound_foreign_keys_should_work_for_self_relations(api: &TestApi) {
    let barrel = api.barrel();
    let _setup_schema = barrel
        .execute(|migration| {
            migration.create_table("Person", |t| {
                t.add_column("id", types::primary());
                t.add_column("age", types::integer());
                t.add_column("partner_id", types::integer().nullable(true));
                t.add_column("partner_age", types::integer().nullable(true));
                t.inject_custom("FOREIGN KEY (`partner_id`,`partner_age`) REFERENCES `Person`(`id`, `age`)");
                t.inject_custom("CONSTRAINT `person_unique` UNIQUE (`id`, `age`)");
            });
        })
        .await;

    let dm = r#"
            model Person {
               age      Int
<<<<<<< HEAD
               id       Int         @id
=======
               id       Int         @id  @default(autoincrement())
>>>>>>> 43dc93af
               person   Person?     @map(["partner_id", "partner_age"]) @relation("PersonToPerson_partner_id_partner_age")
               persons  Person[]    @relation("PersonToPerson_partner_id_partner_age")

               @@unique([id, age], name: "sqlite_autoindex_Person_1")
            }
        "#;
    let result = dbg!(api.introspect().await);
    custom_assert(&result, dm);
}

#[test_one_connector(connector = "sqlite")]
#[test]
async fn compound_foreign_keys_should_work_with_defaults(api: &TestApi) {
    let barrel = api.barrel();
    let _setup_schema = barrel
        .execute(|migration| {
            migration.create_table("Person", |t| {
                t.add_column("id", types::primary());
                t.add_column("age", types::integer());
                t.add_column("partner_id", types::integer().default(0));
                t.add_column("partner_age", types::integer().default(0));
                t.inject_custom("FOREIGN KEY (`partner_id`,`partner_age`) REFERENCES `Person`(`id`, `age`)");
                t.inject_custom("CONSTRAINT `person_unique` UNIQUE (`id`, `age`)");
            });
        })
        .await;

    let dm = r#"
            model Person {
               age      Int
<<<<<<< HEAD
               id       Int         @id
=======
               id       Int         @id  @default(autoincrement())
>>>>>>> 43dc93af
               person   Person      @map(["partner_id", "partner_age"]) @relation("PersonToPerson_partner_id_partner_age")
               persons  Person[]    @relation("PersonToPerson_partner_id_partner_age")

               @@unique([id, age], name: "sqlite_autoindex_Person_1")
            }
        "#;
    let result = dbg!(api.introspect().await);
    custom_assert(&result, dm);
}

//todo decide on this,
// this can at most be a one:one relation, but with a more limited subset of available connections
// fetch this from indexes
// what about separate uniques? all @unique == @@unique ?? No! separate ones do not fully work since you can only connect to a subset of the @@unique case
// model.indexes contains a multi-field unique index that matches the colums exactly, then it is unique
// if there are separate uniques it probably should not become a relation
// what breaks by having an @@unique that refers to fields that do not have a representation on the model anymore due to the merged relation field?
//#[test_one_connector(connector = "sqlite")]
//#[test]
//async fn compound_foreign_keys_should_work_for_one_to_one_relations_with_separate_uniques(api: &TestApi) {
//    let barrel = api.barrel();
//    let _setup_schema = barrel
//        .execute(|migration| {
//            migration.create_table("User", |t| {
//                t.add_column("id", types::primary());
//                t.add_column("age", types::integer());
//                t.inject_custom("CONSTRAINT user_unique UNIQUE(`id`, `age`)");
//            });
//            migration.create_table("Post", |t| {
//                t.add_column("id", types::primary());
//                t.add_column("user_id", types::integer().unique(true));
//                t.add_column("user_age", types::integer().unique(true));
//                t.inject_custom("FOREIGN KEY (`user_id`,`user_age`) REFERENCES `User`(`id`, `age`)");
//            });
//        })
//        .await;
//
//    let dm = r#"
//            model Post {
//                id      Int                 @id
//                user    User                @map(["user_id", "user_age"]) @relation(references:[id, age])
//            }
//
//            model User {
//               age      Int
//               id       Int                 @id
//               post     Post?
//
//               @@unique([id, age], name: "sqlite_autoindex_User_1")
//            }
//        "#;
//    let result = dbg!(api.introspect().await);
//    custom_assert(&result, dm);
//}

// the fk indexes are created implicitly on mysql
#[test_one_connector(connector = "sqlite")]
#[test]
async fn compound_foreign_keys_should_work_for_one_to_many_relations_with_non_unique_index(api: &TestApi) {
    let barrel = api.barrel();
    let _setup_schema = barrel
        .execute(|migration| {
            migration.create_table("User", |t| {
                t.add_column("id", types::primary());
                t.add_column("age", types::integer());
                t.inject_custom("CONSTRAINT user_unique UNIQUE(`id`, `age`)");
            });
            migration.create_table("Post", |t| {
                t.add_column("id", types::primary());
                t.add_column("user_id", types::integer());
                t.add_column("user_age", types::integer());
                t.inject_custom("FOREIGN KEY (`user_id`,`user_age`) REFERENCES `User`(`id`, `age`)");
                t.add_index("test", types::index(vec!["user_id", "user_age"]));
            });
        })
        .await;

<<<<<<< HEAD
    api.database()
        .query_raw(
            &format!(
                "Create Index `{}`.`test` on `Post`(`user_id`, `user_age`)",
                api.schema_name()
            ),
            &[],
        )
        .await
        .unwrap();

=======
>>>>>>> 43dc93af
    let dm = r#"
            model User {
               age      Int
               id       Int                 @id @default(autoincrement())
               posts    Post[]

               @@unique([id, age], name: "sqlite_autoindex_User_1")
            }

            model Post {
                id      Int                 @id @default(autoincrement())
                user    User                @map(["user_id", "user_age"]) @relation(references:[id, age])

                @@index([user], name: "test")
            }
        "#;
    let result = dbg!(api.introspect().await);
    custom_assert(&result, dm);
}<|MERGE_RESOLUTION|>--- conflicted
+++ resolved
@@ -25,7 +25,7 @@
 
     let dm = r#"
             model User {
-               age      Int 
+               age      Int
                id       Int                 @id @default(autoincrement())
                post     Post?
 
@@ -33,13 +33,8 @@
             }
 
             model Post {
-<<<<<<< HEAD
-                id      Int                 @id
+                id      Int                 @id @default(autoincrement())
                 user    User?               @map(["user_id", "user_age"]) @relation(references:[id, age])
-=======
-                id      Int                 @id @default(autoincrement())
-                user    User?               @map(["user_id", "user_age"]) @relation(references:[id, age]) 
->>>>>>> 43dc93af
             }
 
         "#;
@@ -71,24 +66,15 @@
     let dm = r#"
             model User {
                age     Int
-<<<<<<< HEAD
-               id       Int                 @id
-=======
-               id       Int                 @id @default(autoincrement())
->>>>>>> 43dc93af
+               id       Int                 @id @default(autoincrement())
                post     Post?
 
                @@unique([id, age], name: "sqlite_autoindex_User_1")
             }
 
             model Post {
-<<<<<<< HEAD
-                id      Int                 @id
+                id      Int                 @id  @default(autoincrement())
                 user    User                @map(["user_id", "user_age"]) @relation(references:[id, age])
-=======
-                id      Int                 @id  @default(autoincrement())
-                user    User                @map(["user_id", "user_age"]) @relation(references:[id, age]) 
->>>>>>> 43dc93af
             }
 
         "#;
@@ -126,13 +112,8 @@
             }
 
             model Post {
-<<<<<<< HEAD
-                id      Int                 @id
+                id      Int                 @id @default(autoincrement())
                 user    User?               @map(["user_id", "user_age"]) @relation(references:[id, age])
-=======
-                id      Int                 @id @default(autoincrement())
-                user    User?               @map(["user_id", "user_age"]) @relation(references:[id, age]) 
->>>>>>> 43dc93af
             }
 
         "#;
@@ -170,13 +151,8 @@
             }
 
             model Post {
-<<<<<<< HEAD
-                id      Int                 @id
+                id      Int                 @id @default(autoincrement())
                 user    User               @map(["user_id", "user_age"]) @relation(references:[id, age])
-=======
-                id      Int                 @id @default(autoincrement())
-                user    User               @map(["user_id", "user_age"]) @relation(references:[id, age]) 
->>>>>>> 43dc93af
             }
         "#;
     let result = dbg!(api.introspect().await);
@@ -203,11 +179,7 @@
     let dm = r#"
             model Person {
                age      Int
-<<<<<<< HEAD
-               id       Int         @id
-=======
                id       Int         @id  @default(autoincrement())
->>>>>>> 43dc93af
                person   Person      @map(["partner_id", "partner_age"]) @relation("PersonToPerson_partner_id_partner_age")
                persons  Person[]    @relation("PersonToPerson_partner_id_partner_age")
 
@@ -238,11 +210,7 @@
     let dm = r#"
             model Person {
                age      Int
-<<<<<<< HEAD
-               id       Int         @id
-=======
                id       Int         @id  @default(autoincrement())
->>>>>>> 43dc93af
                person   Person?     @map(["partner_id", "partner_age"]) @relation("PersonToPerson_partner_id_partner_age")
                persons  Person[]    @relation("PersonToPerson_partner_id_partner_age")
 
@@ -273,11 +241,7 @@
     let dm = r#"
             model Person {
                age      Int
-<<<<<<< HEAD
-               id       Int         @id
-=======
                id       Int         @id  @default(autoincrement())
->>>>>>> 43dc93af
                person   Person      @map(["partner_id", "partner_age"]) @relation("PersonToPerson_partner_id_partner_age")
                persons  Person[]    @relation("PersonToPerson_partner_id_partner_age")
 
@@ -355,20 +319,6 @@
         })
         .await;
 
-<<<<<<< HEAD
-    api.database()
-        .query_raw(
-            &format!(
-                "Create Index `{}`.`test` on `Post`(`user_id`, `user_age`)",
-                api.schema_name()
-            ),
-            &[],
-        )
-        .await
-        .unwrap();
-
-=======
->>>>>>> 43dc93af
     let dm = r#"
             model User {
                age      Int
