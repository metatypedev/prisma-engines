use barrel::types;
use indoc::indoc;
use introspection_engine_tests::{assert_eq_json, test_api::*, TestResult};
use serde_json::json;
use test_macros::test_connector;

#[test_connector]
async fn a_table_without_uniques_should_ignore(api: &TestApi) -> TestResult {
    api.barrel()
        .execute(|migration| {
            migration.create_table("User", |t| {
                t.add_column("id", types::boolean().nullable(false));
                t.add_constraint("User_pkey", types::primary_constraint(&["id"]));
            });
            migration.create_table("Post", |t| {
                t.add_column("id", types::integer());
                t.add_column("user_id", types::boolean().nullable(false));
                t.add_index("Post_user_id_idx", types::index(&["user_id"]));
                t.add_foreign_key(&["user_id"], "User", &["id"]);
            });
        })
        .await?;

    let dm = indoc! {r#"
            /// The underlying table does not contain a valid unique identifier and can therefore currently not be handled by the Prisma Client.
            model Post {
              id      Int
              user_id Boolean
              User    User @relation(fields: [user_id], references: [id])

              @@index([user_id])
              @@ignore
            }

            model User {
              id   Boolean    @id 
              Post Post[] @ignore
            }
        "#
    };

    api.assert_eq_datamodels(&dm, &api.introspect().await?);
    Ok(())
}

#[test_connector(tags(Postgres))]
async fn relations_between_ignored_models_should_not_have_field_level_ignores(api: &TestApi) -> TestResult {
    api.barrel()
        .execute(|migration| {
            migration.create_table("User", |t| {
                t.inject_custom("id macaddr primary key not null");
            });
            migration.create_table("Post", |t| {
                t.inject_custom("id macaddr primary key not null");
                t.inject_custom("user_id macaddr not null");
                t.add_foreign_key(&["user_id"], "User", &["id"]);
            });
        })
        .await?;

    let dm = indoc! {r#"
            /// The underlying table does not contain a valid unique identifier and can therefore currently not be handled by the Prisma Client.
            model Post {
              id      Unsupported("macaddr") @id
              user_id Unsupported("macaddr")
              User    User                   @relation(fields: [user_id], references: [id])

              @@ignore
            }

            /// The underlying table does not contain a valid unique identifier and can therefore currently not be handled by the Prisma Client.
            model User {
              id   Unsupported("macaddr") @id
              Post Post[]

              @@ignore
            }
        "#};

    api.assert_eq_datamodels(dm, &api.introspect().await?);

    Ok(())
}

#[test_connector]
async fn a_table_without_required_uniques(api: &TestApi) -> TestResult {
    api.barrel()
        .execute(|migration| {
            migration.create_table("Post", |t| {
                t.add_column("id", types::integer());
                t.add_column("opt_unique", types::integer().nullable(true));
                t.add_index("Post_opt_unique_key", types::index(vec!["opt_unique"]).unique(true));
            });
        })
        .await?;

    let dm = indoc! {r#"
        /// The underlying table does not contain a valid unique identifier and can therefore currently not be handled by the Prisma Client.
        model Post {
          id         Int
          opt_unique Int? @unique

          @@ignore
        }
    "#};

    api.assert_eq_datamodels(dm, &api.introspect().await?);

    Ok(())
}

#[test_connector(exclude(Cockroach))] // there is no such thing on cockroach, you will get the rowid column
async fn a_table_without_fully_required_compound_unique(api: &TestApi) -> TestResult {
    api.barrel()
        .execute(|migration| {
            migration.create_table("Post", |t| {
                t.add_column("id", types::integer());
                t.add_column("opt_unique", types::integer().nullable(true));
                t.add_column("req_unique", types::integer().nullable(false));
                t.add_index(
                    "Post_opt_unique_req_unique_key",
                    types::index(vec!["opt_unique", "req_unique"]).unique(true),
                );
            });
        })
        .await?;

    let dm = indoc! {r#"
        /// The underlying table does not contain a valid unique identifier and can therefore currently not be handled by the Prisma Client.
        model Post {
          id         Int
          opt_unique Int?
          req_unique Int

          @@unique([opt_unique, req_unique])
          @@ignore
        }
    "#};

    api.assert_eq_datamodels(dm, &api.introspect().await?);

    Ok(())
}

#[test_connector(tags(Postgres))]
async fn unsupported_type_keeps_its_usages(api: &TestApi) -> TestResult {
    api.barrel()
        .execute(|migration| {
            migration.create_table("Test", |t| {
                t.add_column("id", types::integer().unique(true));
                t.add_column("dummy", types::integer());
                t.add_column("broken", types::custom("macaddr"));
                t.add_index(
                    "Test_broken_dummy_key",
                    types::index(vec!["broken", "dummy"]).unique(true),
                );
                t.add_index("Test_broken_dummy_idx", types::index(vec!["broken", "dummy"]));
                t.set_primary_key(&["broken", "dummy"]);
            });
        })
        .await?;

    let expected = json!([{
        "code": 3,
        "message": "These fields are not supported by the Prisma Client, because Prisma currently does not support their types.",
        "affected": [
            {
                "model": "Test",
                "field": "broken",
                "tpe": "macaddr"
            }
        ]
    }]);

    assert_eq_json!(expected, api.introspection_warnings().await?);

    let dm = indoc! {r#"
        modelTest{
            id          Int     @unique
            dummy       Int
            broken Unsupported("macaddr")

            @@id([broken, dummy])
            @@unique([broken, dummy])
            @@index([broken, dummy])
        }
    "#};

    api.assert_eq_datamodels(dm, &api.introspect().await?);

    Ok(())
}

#[test_connector(tags(Postgres), exclude(Cockroach))]
async fn a_table_with_only_an_unsupported_id(api: &TestApi) -> TestResult {
    api.barrel()
        .execute(|migration| {
            migration.create_table("Test", |t| {
                t.add_column("dummy", types::integer());
                t.add_column(
                    "network_mac",
                    types::custom("macaddr").primary(true).default("08:00:2b:01:02:03"),
                );
            });
        })
        .await?;

    let expected = json!([
        {
            "code": 1,
            "message": "The following models were commented out as they do not have a valid unique identifier or id. This is currently not supported by the Prisma Client.",
            "affected": [{
                "model": "Test"
            }]
        },
        {
            "code": 3,
            "message": "These fields are not supported by the Prisma Client, because Prisma currently does not support their types.",
            "affected": [{
                "model": "Test",
                "field": "network_mac",
                "tpe": "macaddr"
            }]
        }
    ]);

    assert_eq_json!(expected, api.introspection_warnings().await?);

    let dm = indoc! {r#"
        /// The underlying table does not contain a valid unique identifier and can therefore currently not be handled by the Prisma Client.
        model Test {
          dummy       Int
          network_mac Unsupported("macaddr") @id @default(dbgenerated("'08:00:2b:01:02:03'::macaddr"))

          @@ignore
        }
    "#};

    api.assert_eq_datamodels(dm, &api.introspect().await?);

    Ok(())
}

#[test_connector(tags(Postgres))]
async fn a_table_with_unsupported_types_in_a_relation(api: &TestApi) -> TestResult {
    api.barrel()
        .execute(|migration| {
            migration.create_table("User", |t| {
                t.add_column("id", types::primary());
                t.inject_custom("ip cidr not null unique");
            });
            migration.create_table("Post", |t| {
                t.add_column("id", types::primary());
                t.inject_custom("user_ip cidr not null ");
                t.add_foreign_key(&["user_ip"], "User", &["ip"]);
            });
        })
        .await?;

    let dm = indoc! {r#"
            model Post {
              id            Int                     @id @default(autoincrement())
              user_ip       Unsupported("cidr")
              User          User                    @relation(fields: [user_ip], references: [ip])
            }

            model User {
              id            Int                     @id @default(autoincrement())
              ip            Unsupported("cidr")  @unique
              Post          Post[]
            }
        "#};

    api.assert_eq_datamodels(dm, &api.introspect().await?);

    Ok(())
}

#[test_connector]
async fn remapping_field_names_to_empty(api: &TestApi) -> TestResult {
    api.barrel()
        .execute(|migration| {
            migration.create_table("User", |t| {
                t.add_column("1", types::text());
                t.add_column("id", types::integer().increments(true).nullable(false));
                t.add_constraint("User_pkey", types::primary_constraint(&["id"]));
            });
        })
        .await?;

    let dm = indoc! {r#"
        model User {
          // This field was commented out because of an invalid name. Please provide a valid one that matches [a-zA-Z][a-zA-Z0-9_]*
          // 1 String @map("1")
          id Int    @id @default(autoincrement())
        }
    "#};

    api.assert_eq_datamodels(&dm, &api.introspect().await?);

    Ok(())
}

#[test_connector(tags(Postgres), exclude(Cockroach))]
async fn dbgenerated_in_unsupported(api: &TestApi) -> TestResult {
    api.barrel()
        .execute_with_schema(
            |migration| {
                migration.create_table("Blog", move |t| {
                    t.add_column("id", types::primary());
                    t.inject_custom("number Integer Default 1");
                    t.inject_custom("bigger_number Integer DEFAULT sqrt(4)");
                    t.inject_custom("point Point DEFAULT Point(0, 0)");
                });
            },
            api.schema_name(),
        )
        .await?;

    let dm = indoc! {r##"
        model Blog {
<<<<<<< HEAD
          id            Int                   @id @default(autoincrement())
          number        Int?                  @default(1)
          bigger_number Int?                  @default(dbgenerated("sqrt((4)::double precision)"))
          point         Unsupported("point")? @default(dbgenerated("point((0)::double precision, (0)::double precision)"))
=======
          id                Int    @id @default(autoincrement())
          number            Int?   @default(1)
          bigger_number     Int?   @default(dbgenerated("sqrt((4)::double precision)"))
          point             Unsupported("point")? @default(dbgenerated("point((0)::double precision, (0)::double precision)"))
>>>>>>> 905be1d1
        }
    "##};

    api.assert_eq_datamodels(dm, &api.introspect().await?);

    Ok(())
}

#[test_connector(tags(Postgres))]
async fn commenting_out_a_table_without_columns(api: &TestApi) -> TestResult {
    api.barrel()
        .execute(|migration| {
            migration.create_table("Test", |_t| {});
        })
        .await?;

    let expected = json!([{
        "code": 14,
        "message": "The following models were commented out as we could not retrieve columns for them. Please check your privileges.",
        "affected": [
            {
                "model": "Test"
            }
        ]
    }]);

    assert_eq_json!(expected, api.introspection_warnings().await?);

    let dm = indoc! {r#"
        // We could not retrieve columns for the underlying table. Either it has none or you are missing rights to see them. Please check your privileges.
        // model Test {
        // }
    "#};

    api.assert_eq_datamodels(dm, &api.introspect().await?);

    Ok(())
}

#[test_connector(tags(Postgres))]
async fn ignore_on_back_relation_field_if_pointing_to_ignored_model(api: &TestApi) -> TestResult {
    api.barrel()
        .execute(|migration| {
            migration.create_table("User", |t| {
                t.add_column("id", types::primary());
                t.inject_custom("ip integer not null unique");
            });
            migration.create_table("Post", |t| {
                t.add_column("id", types::integer());
                t.inject_custom("user_ip integer not null ");
                t.add_foreign_key(&["user_ip"], "User", &["ip"]);
            });
        })
        .await?;

    let dm = indoc! {r#"
            ///The underlying table does not contain a valid unique identifier and can therefore currently not be handled by the Prisma Client.
            model Post {
                id      Int
                user_ip Int
                User    User @relation(fields: [user_ip], references: [ip])

                @@ignore
            }

            model User {
                id      Int  @id @default(autoincrement())
                ip      Int  @unique
                Post  Post[] @ignore
            }
        "#};

    api.assert_eq_datamodels(dm, &api.introspect().await?);

    Ok(())
}

#[test_connector(tags(Sqlite))]
async fn ignore_on_model_with_only_optional_id(api: &TestApi) -> TestResult {
    api.barrel()
        .execute(|migration| {
            migration.create_table("ValidId", |t| {
                t.inject_custom("id Text Primary Key Not Null");
            });

            migration.create_table("OnlyOptionalId", |t| {
                t.inject_custom("id Text Primary Key");
            });

            migration.create_table("OptionalIdAndOptionalUnique", |t| {
                t.inject_custom("id Text Primary Key");
                t.add_column("unique", types::integer().nullable(true));
                t.add_index(
                    "OptionalIdAndOptionalUnique_unique_key",
                    types::index(&["unique"]).unique(true),
                )
            });
        })
        .await?;

    let dm = indoc! {r#"
            /// The underlying table does not contain a valid unique identifier and can therefore currently not be handled by the Prisma Client.
            model OnlyOptionalId {
              id     String? @id

              @@ignore
            }

            /// The underlying table does not contain a valid unique identifier and can therefore currently not be handled by the Prisma Client.
            model OptionalIdAndOptionalUnique {
              id     String? @id
              unique Int? @unique

              @@ignore
            }

            model ValidId {
              id     String @id
            }
        "#};

    api.assert_eq_datamodels(dm, &api.introspect().await?);

    Ok(())
}<|MERGE_RESOLUTION|>--- conflicted
+++ resolved
@@ -319,17 +319,11 @@
 
     let dm = indoc! {r##"
         model Blog {
-<<<<<<< HEAD
-          id            Int                   @id @default(autoincrement())
-          number        Int?                  @default(1)
-          bigger_number Int?                  @default(dbgenerated("sqrt((4)::double precision)"))
-          point         Unsupported("point")? @default(dbgenerated("point((0)::double precision, (0)::double precision)"))
-=======
+
           id                Int    @id @default(autoincrement())
           number            Int?   @default(1)
           bigger_number     Int?   @default(dbgenerated("sqrt((4)::double precision)"))
           point             Unsupported("point")? @default(dbgenerated("point((0)::double precision, (0)::double precision)"))
->>>>>>> 905be1d1
         }
     "##};
 
