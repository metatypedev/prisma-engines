--- conflicted
+++ resolved
@@ -285,12 +285,8 @@
                             ColumnTypeFamily::LogSequenceNumber => DefaultValue::DBGENERATED(default_string),
                             ColumnTypeFamily::TextSearch => DefaultValue::DBGENERATED(default_string),
                             ColumnTypeFamily::TransactionId => DefaultValue::DBGENERATED(default_string),
-<<<<<<< HEAD
                             ColumnTypeFamily::Xml => DefaultValue::DBGENERATED(default_string),
-=======
-                            ColumnTypeFamily::Enum(_) => unreachable!("No enums in MSSQL"),
                             ColumnTypeFamily::Duration => DefaultValue::DBGENERATED(default_string),
->>>>>>> db6aa3ed
                             ColumnTypeFamily::Unsupported(_) => DefaultValue::DBGENERATED(default_string),
                             ColumnTypeFamily::Enum(_) => unreachable!("No enums in MSSQL"),
                         })
