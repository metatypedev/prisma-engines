#![deny(missing_docs)]

use super::{super::helpers::Arguments, AttributeValidator};
use crate::common::ConstraintNames;
use crate::transform::attributes::field_array;
use crate::{ast, diagnostics::DatamodelError, dml, transform::helpers::ValueValidator, IndexDefinition, IndexType};
use once_cell::sync::Lazy;
use regex::Regex;
use std::cmp::Ordering;
use std::collections::HashMap;

/// Prismas builtin `@unique` attribute.
pub struct FieldLevelUniqueAttributeValidator {}

impl AttributeValidator<dml::Field> for FieldLevelUniqueAttributeValidator {
    fn attribute_name(&self) -> &'static str {
        &"unique"
    }

<<<<<<< HEAD
    fn validate_and_apply(&self, args: &mut Arguments, obj: &mut dml::Field) -> Result<(), DatamodelError> {
        let field_name = obj.name().to_owned();

=======
    fn validate_and_apply(&self, args: &mut Arguments<'_>, obj: &mut dml::Field) -> Result<(), DatamodelError> {
>>>>>>> 905be1d1
        if let dml::Field::RelationField(rf) = obj {
            let suggestion = match rf.relation_info.fields.len().cmp(&1) {
                Ordering::Equal => format!(
                    " Did you mean to put it on `{}`?",
                    rf.relation_info.fields.first().unwrap()
                ),
                Ordering::Greater => format!(
                    " Did you mean to provide `@@unique([{}])`?",
                    rf.relation_info.fields.join(", ")
                ),
                // no suggestion possible
                Ordering::Less => String::new(),
            };

            return self.new_attribute_validation_error(
                &format!(
                    "The field `{field_name}` is a relation field and cannot be marked with `{attribute_name}`. Only scalar fields can be made unique.{suggestion}",
                    field_name = rf.name,
                    attribute_name  = self.attribute_name(),
                    suggestion = suggestion
                ),
                args.span(),
            );
        } else if let dml::Field::ScalarField(sf) = obj {
            if sf.primary_key.is_some() {
                return self.new_attribute_validation_error(
                    "Fields that are marked as id should not have an additional @unique.",
                    args.span(),
                );
            } else {
                let name_in_db = match args
                    .optional_default_arg("map")?
                    .map(|v| v.as_string_literal().map(|(str, span)| (str.to_owned(), span)))
                    .flatten()
                {
                    Some((x, span)) if x.is_empty() => {
                        return Err(DatamodelError::new_attribute_validation_error(
                            "The `map` argument cannot be an empty string.",
                            self.attribute_name(),
                            span,
                        ))
                    }
                    Some((map, _)) => map,
                    None => "".to_string(),
                };

                sf.is_unique = Some(IndexDefinition {
                    name_in_db,
                    name_in_db_matches_default: false,
                    name_in_client: None,
                    fields: vec![field_name],
                    tpe: IndexType::Unique,
                });
            }
        }

        Ok(())
    }

    fn serialize(&self, field: &dml::Field, _datamodel: &dml::Datamodel) -> Vec<ast::Attribute> {
        if let dml::Field::ScalarField(sf) = field {
            if let Some(unique) = &sf.is_unique {
                let arguments = if unique.name_in_db_matches_default {
                    vec![]
                } else {
                    vec![ast::Argument::new_string("", &unique.name_in_db)]
                };

                return vec![ast::Attribute::new(self.attribute_name(), arguments)];
            }
        }

        vec![]
    }
}

/// Prismas builtin `@@unique` attribute.
pub struct ModelLevelUniqueAttributeValidator {}

impl IndexAttributeBase<dml::Model> for ModelLevelUniqueAttributeValidator {}
impl AttributeValidator<dml::Model> for ModelLevelUniqueAttributeValidator {
    fn attribute_name(&self) -> &str {
        "unique"
    }

    fn is_duplicate_definition_allowed(&self) -> bool {
        true
    }

    fn validate_and_apply(&self, args: &mut Arguments<'_>, obj: &mut dml::Model) -> Result<(), DatamodelError> {
        let index_def = self.validate_index(args, obj, IndexType::Unique)?;
        obj.indices.push(index_def);

        Ok(())
    }

    fn serialize(&self, model: &dml::Model, _datamodel: &dml::Datamodel) -> Vec<ast::Attribute> {
        self.serialize_index_definitions(&model, IndexType::Unique)
    }
}

/// Prismas builtin `@@index` attribute.
pub struct ModelLevelIndexAttributeValidator {}

impl IndexAttributeBase<dml::Model> for ModelLevelIndexAttributeValidator {}
impl AttributeValidator<dml::Model> for ModelLevelIndexAttributeValidator {
    fn attribute_name(&self) -> &str {
        "index"
    }

    fn is_duplicate_definition_allowed(&self) -> bool {
        true
    }

    fn validate_and_apply(&self, args: &mut Arguments<'_>, obj: &mut dml::Model) -> Result<(), DatamodelError> {
        let index_def = self.validate_index(args, obj, IndexType::Normal)?;
        obj.indices.push(index_def);

        Ok(())
    }

    fn serialize(&self, model: &dml::Model, _datamodel: &dml::Datamodel) -> Vec<ast::Attribute> {
        self.serialize_index_definitions(&model, IndexType::Normal)
    }
}

/// common logic for `@@unique` and `@@index`
trait IndexAttributeBase<T>: AttributeValidator<T> {
    fn validate_index(
        &self,
        args: &mut Arguments<'_>,
        obj: &mut dml::Model,
        index_type: IndexType,
    ) -> Result<IndexDefinition, DatamodelError> {
        let fields = args
            .default_arg("fields")?
            .as_array()
            .iter()
            .map(|f| f.as_constant_literal())
            .collect::<Result<Vec<_>, _>>()?;

        let default_name = ConstraintNames::index_name(&obj.name, fields.clone(), index_type);

        let (name_in_client, name_in_db) = match (
            args.optional_arg("name")
                .as_ref()
                .and_then(ValueValidator::as_string_literal),
            args.optional_arg("map")
                .as_ref()
                .and_then(ValueValidator::as_string_literal),
        ) {
            (Some(("", span)), _) => {
                return Err(DatamodelError::new_attribute_validation_error(
                    "The `name` argument cannot be an empty string.",
                    self.attribute_name(),
                    span,
                ))
            }
            (_, Some(("", span))) => {
                return Err(DatamodelError::new_attribute_validation_error(
                    "The `map` argument cannot be an empty string.",
                    self.attribute_name(),
                    span,
                ))
            }
            (Some((name, _)), Some((map, _))) => (Some(name.to_owned()), map.to_owned()),
            //backwards compatibility, accept name arg on normal indexes and use it as map arg
            (Some((name, _)), None) if matches!(index_type, IndexType::Normal) => (None, name.to_owned()),
            (Some((name, _)), None) => (Some(name.to_owned()), default_name.clone()),
            (None, Some((map, _))) => (None, map.to_owned()),
            (None, None) => (None, default_name.clone()),
        };

        static RE: Lazy<Regex> = Lazy::new(|| Regex::new("[^_a-zA-Z0-9]").unwrap());

        if let Some(name) = &name_in_client {
            if RE.is_match(&name) {
                return Err(DatamodelError::new_model_validation_error(
                    "The `name` property within the `@@unique` attribute only allows for the following characters: `_a-zA-Z0-9`.",
                    &obj.name,
                    args.span(),
                ));
            }
        }

        let index_def = IndexDefinition {
            name_in_client,
            name_in_db_matches_default: name_in_db == default_name,
            name_in_db,
            fields,
            tpe: index_type,
        };

        let duplicated_fields = find_duplicates(&index_def.fields);
        if !duplicated_fields.is_empty() {
            return Err(DatamodelError::new_model_validation_error(
                &format!(
                    "The {}index definition refers to the fields {} multiple times.",
                    if index_type == IndexType::Unique { "unique " } else { "" },
                    duplicated_fields.join(", ")
                ),
                &obj.name,
                args.span(),
            ));
        }

        let undefined_fields: Vec<String> = index_def
            .fields
            .iter()
            .filter_map(|field| {
                if obj.find_field(&field).is_none() {
                    Some(field.to_string())
                } else {
                    None
                }
            })
            .collect();

        let referenced_relation_fields: Vec<String> = index_def
            .fields
            .iter()
            .filter(|field| obj.find_relation_field(&field).is_some())
            .map(|f| f.to_owned())
            .collect();

        if !undefined_fields.is_empty() {
            return Err(DatamodelError::new_model_validation_error(
                &format!(
                    "The {}index definition refers to the unknown fields {}.",
                    if index_type == IndexType::Unique { "unique " } else { "" },
                    undefined_fields.join(", ")
                ),
                &obj.name,
                args.span(),
            ));
        }

        if !referenced_relation_fields.is_empty() {
            let mut suggested_fields = Vec::new();
            let mut had_successful_replacement = false;

            for f in &index_def.fields {
                if let Some(rf) = obj.find_relation_field(&f) {
                    for underlying_field in &rf.relation_info.fields {
                        suggested_fields.push(underlying_field.to_owned());
                        had_successful_replacement = true;
                    }
                }

                if let Some(sf) = obj.find_scalar_field(&f) {
                    suggested_fields.push(sf.name.clone());
                }
            }

            let suggestion = if had_successful_replacement {
                format!(
                    " Did you mean `@@{attribute_name}([{fields}])`?",
                    attribute_name = attribute_name(index_type),
                    fields = suggested_fields.join(", ")
                )
            } else {
                String::new()
            };

            return Err(DatamodelError::new_model_validation_error(
                &format!(
                    "The {prefix}index definition refers to the relation fields {the_fields}. Index definitions must reference only scalar fields.{suggestion}",
                    prefix = if index_type == IndexType::Unique { "unique " } else { "" },
                    the_fields = referenced_relation_fields.join(", "),
                    suggestion = suggestion
                ),
                &obj.name,
                args.span(),
            ));
        }

        Ok(index_def)
    }

    fn serialize_index_definitions(&self, model: &dml::Model, index_type: IndexType) -> Vec<ast::Attribute> {
        let attributes: Vec<ast::Attribute> = model
            .indices
            .iter()
            .filter(|index| index.tpe == index_type)
            // no field level equivalent
            .filter(|index| {
                if index.fields.len() == 1 && index.tpe == IndexType::Unique {
                    let covered_field = index.fields.first().unwrap();
                    !model.find_field(covered_field).unwrap().is_unique()
                } else {
                    true
                }
            })
            .map(|index_def| {
                let mut args = vec![ast::Argument::new_array("", field_array(&index_def.fields))];

                if let Some(name) = &index_def.name_in_client {
                    args.push(ast::Argument::new_string("name", name));
                }
                if !index_def.name_in_db_matches_default {
                    args.push(ast::Argument::new_string("map", &index_def.name_in_db));
                }

                ast::Attribute::new(self.attribute_name(), args)
            })
            .collect();

        attributes
    }
}

fn attribute_name(index_type: dml::IndexType) -> &'static str {
    if index_type == dml::IndexType::Unique {
        "unique"
    } else {
        "index"
    }
}

// returns the items that are contained multiple times in the provided vector
fn find_duplicates(items: &[String]) -> Vec<String> {
    let mut counts = HashMap::new();
    for item in items.iter() {
        let entry = counts.entry(item).or_insert(0);
        *entry += 1;
    }

    let mut result = Vec::new();
    for (key, count) in counts.into_iter() {
        if count > 1 {
            result.push(key.to_owned());
        }
    }

    result
}<|MERGE_RESOLUTION|>--- conflicted
+++ resolved
@@ -17,13 +17,7 @@
         &"unique"
     }
 
-<<<<<<< HEAD
-    fn validate_and_apply(&self, args: &mut Arguments, obj: &mut dml::Field) -> Result<(), DatamodelError> {
-        let field_name = obj.name().to_owned();
-
-=======
     fn validate_and_apply(&self, args: &mut Arguments<'_>, obj: &mut dml::Field) -> Result<(), DatamodelError> {
->>>>>>> 905be1d1
         if let dml::Field::RelationField(rf) = obj {
             let suggestion = match rf.relation_info.fields.len().cmp(&1) {
                 Ordering::Equal => format!(
@@ -74,7 +68,7 @@
                     name_in_db,
                     name_in_db_matches_default: false,
                     name_in_client: None,
-                    fields: vec![field_name],
+                    fields: vec![sf.name.clone()],
                     tpe: IndexType::Unique,
                 });
             }
